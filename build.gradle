/*
 *   Copyright 2020 Amazon.com, Inc. or its affiliates. All Rights Reserved.
 *   
 *   Licensed under the Apache License, Version 2.0 (the "License").
 *   You may not use this file except in compliance with the License.
 *   A copy of the License is located at
 *   
 *       http://www.apache.org/licenses/LICENSE-2.0
 *   
 *   or in the "license" file accompanying this file. This file is distributed 
 *   on an "AS IS" BASIS, WITHOUT WARRANTIES OR CONDITIONS OF ANY KIND, either 
 *   express or implied. See the License for the specific language governing 
 *   permissions and limitations under the License.
 */

buildscript {
    ext {
        es_group = "org.elasticsearch"
        es_version = '7.9.1'
    }

    repositories {
        mavenCentral()
        maven { url "https://plugins.gradle.org/m2/" }
        jcenter()
    }

    dependencies {
        classpath "${es_group}.gradle:build-tools:${es_version}"
    }
}

plugins {
    id 'nebula.ospackage' version "8.3.0" apply false
    id "com.diffplug.gradle.spotless" version "3.26.1"
    id 'java-library'
    id 'checkstyle'
}

repositories {
    mavenCentral()
    maven { url "https://plugins.gradle.org/m2/" }
    jcenter()
}

ext {
    opendistroVersion = '1.10.1'
    isSnapshot = "true" == System.getProperty("build.snapshot", "true")
}

version = "${opendistroVersion}.0"

apply plugin: 'java'
apply plugin: 'idea'
apply plugin: 'elasticsearch.esplugin'
apply plugin: 'base'
apply plugin: 'jacoco'
apply plugin: 'eclipse'

allprojects {
    group = 'com.amazon.opendistroforelasticsearch'

    plugins.withId('java') {
        sourceCompatibility = targetCompatibility = "1.8"
    }
}

ext {
    projectSubstitutions = [:]
    licenseFile = rootProject.file('LICENSE.txt')
    noticeFile = rootProject.file('NOTICE.txt')
}

esplugin {
    name 'opendistro-anomaly-detection'
    description 'Amazon opendistro elasticsearch anomaly detector plugin'
    classname 'com.amazon.opendistroforelasticsearch.ad.AnomalyDetectorPlugin'
    extendedPlugins = ['lang-painless', 'opendistro-job-scheduler']
}

// Handle case where older versions of esplugin doesn't expose the joda time version it uses
configurations.all {
    if (it.state != Configuration.State.UNRESOLVED) return
    resolutionStrategy {
        force "joda-time:joda-time:${versions.joda}"
        force "com.fasterxml.jackson.core:jackson-core:${versions.jackson}"
        force "com.fasterxml.jackson.dataformat:jackson-dataformat-cbor:${versions.jackson}"
        force "commons-logging:commons-logging:${versions.commonslogging}"
        force "org.apache.httpcomponents:httpcore:${versions.httpcore}"
        force "commons-codec:commons-codec:${versions.commonscodec}"

        force "org.mockito:mockito-core:3.0.0"
        force "org.objenesis:objenesis:3.0.1"
        force "net.bytebuddy:byte-buddy:1.9.15"
        force "net.bytebuddy:byte-buddy-agent:1.9.15"
        force "com.google.code.gson:gson:2.8.6"
    }
}

configurations {
    testCompile {
        exclude group: 'org.elasticsearch', module: 'securemock'
        exclude group: 'org.hamcrest', module: 'hamcrest-core'
    }
}

// Allow @Test to be used in test classes not inherited from LuceneTestCase.
// see https://github.com/elastic/elasticsearch/blob/master/buildSrc/src/main/resources/forbidden/es-test-signatures.txt
forbiddenApis.ignoreFailures = true

// Allow test cases to be named Tests without having to be inherited from LuceneTestCase.
// see https://github.com/elastic/elasticsearch/blob/323f312bbc829a63056a79ebe45adced5099f6e6/buildSrc/src/main/java/org/elasticsearch/gradle/precommit/TestingConventionsTasks.java
testingConventions.enabled = false

licenseHeaders.enabled = true
dependencyLicenses.enabled = false
thirdPartyAudit.enabled = false

// See package README.md for details on using these tasks.
def _numNodes = findProperty('numNodes') as Integer ?: 1

def es_tmp_dir = rootProject.file('build/private/es_tmp').absoluteFile
es_tmp_dir.mkdirs()

test {
    include '**/*Tests.class'
    systemProperty 'tests.security.manager', 'false'
}

integTest {
    runner {
        systemProperty 'tests.security.manager', 'false'
        systemProperty 'java.io.tmpdir', es_tmp_dir.absolutePath

        systemProperty "https", System.getProperty("https")
        systemProperty "user", System.getProperty("user")
        systemProperty "password", System.getProperty("password")

        // The 'doFirst' delays till execution time.
        doFirst {
            // Tell the test JVM if the cluster JVM is running under a debugger so that tests can
            // use longer timeouts for requests.
            def isDebuggingCluster = getDebug() || System.getProperty("test.debug") != null
            systemProperty 'cluster.debug', isDebuggingCluster
            // Set number of nodes system property to be used in tests
            systemProperty 'cluster.number_of_nodes', "${_numNodes}"
            // There seems to be an issue when running multi node run or integ tasks with unicast_hosts
            // not being written, the waitForAllConditions ensures it's written
            getClusters().forEach { cluster ->
                cluster.waitForAllConditions()
            }
        }

        // The --debug-jvm command-line option makes the cluster debuggable; this makes the tests debuggable
        if (System.getProperty("test.debug") != null) {
            jvmArgs '-agentlib:jdwp=transport=dt_socket,server=y,suspend=y,address=*:5005'
        }
    }
}

testClusters.integTest {
    testDistribution = "OSS"
    // Cluster shrink exception thrown if we try to set numberOfNodes to 1, so only apply if > 1
    if (_numNodes > 1) numberOfNodes = _numNodes
    // When running integration tests it doesn't forward the --debug-jvm to the cluster anymore
    // i.e. we have to use a custom property to flag when we want to debug elasticsearch JVM
    // since we also support multi node integration tests we increase debugPort per node
    if (System.getProperty("es.debug") != null) {
        def debugPort = 5005
        nodes.forEach { node ->
            node.jvmArgs("-agentlib:jdwp=transport=dt_socket,server=n,suspend=y,address=*:${debugPort}")
            debugPort += 1
        }
    }
    plugin(fileTree("src/test/resources/job-scheduler").getSingleFile())

    // As of ES 7.7.0 the opendistro-anomaly-detection plugin is being added to the list of plugins for the testCluster during build before
    // the opendistro-job-scheduler plugin, which is causing build failures. From the stack trace, this looks like a bug.
    //
    // Exception in thread "main" java.lang.IllegalArgumentException: Missing plugin [opendistro-job-scheduler], dependency of [opendistro-anomaly-detection]
    //       at org.elasticsearch.plugins.PluginsService.addSortedBundle(PluginsService.java:452)
    //
    // One explanation is that ES build script sort plugins according to the natural ordering of their names.
    // opendistro-anomaly-detection comes before opendistro-job-scheduler.
    //
    // The following is a comparison of different plugin installation order:
    // Before 7.7:
    // ./bin/elasticsearch-plugin install --batch file:opendistro-anomaly-detection.zip file:opendistro-job-scheduler.zip
    //
    // After 7.7:
    // ./bin/elasticsearch-plugin install --batch file:opendistro-job-scheduler.zip file:opendistro-anomaly-detection.zip 
    //
    // A temporary hack is to reorder the plugins list after evaluation but prior to task execution when the plugins are installed.
    nodes.each { node ->
        def plugins = node.plugins
        def firstPlugin = plugins.get(0)
        plugins.remove(0)
        plugins.add(firstPlugin)
    }
}

run {
    doFirst {
        // There seems to be an issue when running multi node run or integ tasks with unicast_hosts
        // not being written, the waitForAllConditions ensures it's written
        getClusters().forEach { cluster ->
            cluster.waitForAllConditions()
        }
    }
}

evaluationDependsOnChildren()

task release(type: Copy, group: 'build') {
    dependsOn allprojects*.tasks.build
    from(zipTree(project.tasks.bundlePlugin.outputs.files.getSingleFile()))
    into "build/plugins/opendistro-anomaly-detection"
    includeEmptyDirs = false
    // ES versions < 6.3 have a top-level elasticsearch directory inside the plugin zip which we need to remove
    eachFile { it.path = it.path - "elasticsearch/" }
}

List<String> jacocoExclusions = [
        // code for configuration, settings, etc is excluded from coverage
        'com.amazon.opendistroforelasticsearch.ad.AnomalyDetectorPlugin',
        'com.amazon.opendistroforelasticsearch.ad.settings.AnomalyDetectorSettings',

        //TODO: add more test cases later for these package
        'com.amazon.opendistroforelasticsearch.ad.model.*',
        'com.amazon.opendistroforelasticsearch.ad.rest.*',
        'com.amazon.opendistroforelasticsearch.ad.transport.handler.DetectionStateHandler',
        'com.amazon.opendistroforelasticsearch.ad.AnomalyDetectorJobRunner',

        // Class containing just constants.  Don't need to test
        'com.amazon.opendistroforelasticsearch.ad.constant.*',

        // mostly skeleton code.  Tested major logic in restful api tests
        'com.amazon.opendistroforelasticsearch.ad.settings.EnabledSetting',

        'com.amazon.opendistroforelasticsearch.ad.common.exception.FeatureNotAvailableException',
        'com.amazon.opendistroforelasticsearch.ad.common.exception.AnomalyDetectionException',
        'com.amazon.opendistroforelasticsearch.ad.util.ClientUtil',

        'com.amazon.opendistroforelasticsearch.ad.transport.StopDetectorAction',
        'com.amazon.opendistroforelasticsearch.ad.transport.StopDetectorRequest',
        'com.amazon.opendistroforelasticsearch.ad.transport.StopDetectorResponse',
        'com.amazon.opendistroforelasticsearch.ad.transport.StopDetectorTransportAction',
        'com.amazon.opendistroforelasticsearch.ad.transport.DeleteDetectorAction',
        'com.amazon.opendistroforelasticsearch.ad.transport.CronTransportAction',
        'com.amazon.opendistroforelasticsearch.ad.transport.CronRequest',
        'com.amazon.opendistroforelasticsearch.ad.transport.ADStatsNodesAction',
        'com.amazon.opendistroforelasticsearch.ad.AnomalyDetectorRunner',
        'com.amazon.opendistroforelasticsearch.ad.indices.AnomalyDetectionIndices',
        'com.amazon.opendistroforelasticsearch.ad.util.ParseUtils',
        'com.amazon.opendistroforelasticsearch.ad.transport.StatsAnomalyDetectorTransportAction',
        'com.amazon.opendistroforelasticsearch.ad.transport.DeleteAnomalyDetectorTransportAction*',
        'com.amazon.opendistroforelasticsearch.ad.transport.SearchAnomalyDetectorTransportAction*',
        'com.amazon.opendistroforelasticsearch.ad.transport.GetAnomalyDetectorTransportAction*',
        'com.amazon.opendistroforelasticsearch.ad.transport.GetAnomalyDetectorResponse',
        'com.amazon.opendistroforelasticsearch.ad.transport.IndexAnomalyDetectorRequest',
        'com.amazon.opendistroforelasticsearch.ad.transport.SearchAnomalyResultTransportAction*',
<<<<<<< HEAD
=======

        // TODO: hc caused coverage to drop
        //'com.amazon.opendistroforelasticsearch.ad.ml.ModelManager',
        'com.amazon.opendistroforelasticsearch.ad.transport.AnomalyResultTransportAction',
        'com.amazon.opendistroforelasticsearch.ad.transport.AnomalyResultTransportAction.EntityResultListener',
        'com.amazon.opendistroforelasticsearch.ad.NodeStateManager',
        'com.amazon.opendistroforelasticsearch.ad.transport.handler.MultiEntityResultHandler',
>>>>>>> b1ec6b8c
]

jacocoTestCoverageVerification {
    violationRules {
        rule {
            element = 'CLASS'
            excludes = jacocoExclusions
            limit {
                counter = 'BRANCH'
                minimum = 0.60
            }
        }
        rule {
            element = 'CLASS'
            excludes = jacocoExclusions
            limit {
                counter = 'LINE'
                value = 'COVEREDRATIO'
                minimum = 0.75
            }
        }
    }
}

jacocoTestReport {
    reports {
        xml.enabled = true
        html.enabled = true
    }
}

check.dependsOn jacocoTestCoverageVerification
jacocoTestCoverageVerification.dependsOn jacocoTestReport

checkstyle {
    toolVersion = '8.20'
}

dependencies {
    compile "org.elasticsearch:elasticsearch:${es_version}"
    compileOnly "org.elasticsearch.plugin:elasticsearch-scripting-painless-spi:${versions.elasticsearch}"
    compileOnly "com.amazon.opendistroforelasticsearch:opendistro-job-scheduler-spi:1.10.1.1"
    // Will be moved to Maven Depedency when https://github.com/opendistro-for-elasticsearch/common-utils repo publishes a release
    compile files('libs/common-utils-1.10.1.0.jar')
<<<<<<< HEAD
    compile group: 'com.google.guava', name: 'guava', version:'15.0'
=======
    compile group: 'com.google.guava', name: 'guava', version:'29.0-jre'
>>>>>>> b1ec6b8c
    compile group: 'org.apache.commons', name: 'commons-math3', version: '3.6.1'
    compile group: 'com.google.code.gson', name: 'gson', version: '2.8.5'
    compile group: 'com.yahoo.datasketches', name: 'sketches-core', version: '0.13.4'
    compile group: 'com.yahoo.datasketches', name: 'memory', version: '0.12.2'
    compile group: 'commons-lang', name: 'commons-lang', version: '2.6'
    compile 'software.amazon.randomcutforest:randomcutforest-core:1.0'
    compile 'software.amazon.randomcutforest:randomcutforest-serialization-json:1.0'
    compile "org.elasticsearch.client:elasticsearch-rest-client:${es_version}"
<<<<<<< HEAD
=======

>>>>>>> b1ec6b8c

    compile "org.jacoco:org.jacoco.agent:0.8.5"
    compile ("org.jacoco:org.jacoco.ant:0.8.5") {
        exclude group: 'org.ow2.asm', module: 'asm-commons'
        exclude group: 'org.ow2.asm', module: 'asm'
        exclude group: 'org.ow2.asm', module: 'asm-tree'
    }

    testCompile group: 'pl.pragmatists', name: 'JUnitParams', version: '1.1.1'
    testImplementation group: 'org.mockito', name: 'mockito-core', version: '3.0.0'
    testImplementation group: 'org.powermock', name: 'powermock-api-mockito2', version: '2.0.2'
    testImplementation group: 'org.powermock', name: 'powermock-module-junit4', version: '2.0.2'
    testImplementation group: 'org.powermock', name: 'powermock-module-junit4-common', version: '2.0.2'
    testImplementation group: 'org.powermock', name: 'powermock-core', version: '2.0.2'
    testImplementation group: 'org.powermock', name: 'powermock-api-support', version: '2.0.2'
    testImplementation group: 'org.powermock', name: 'powermock-reflect', version: '2.0.7'
    testImplementation group: 'org.objenesis', name: 'objenesis', version: '3.0.1'
    testImplementation group: 'org.javassist', name: 'javassist', version: '3.27.0-GA'
    testCompile group: 'net.bytebuddy', name: 'byte-buddy', version: '1.9.15'
    testCompile group: 'net.bytebuddy', name: 'byte-buddy-agent', version: '1.9.15'

    checkstyle "com.puppycrawl.tools:checkstyle:${project.checkstyle.toolVersion}"
}

compileJava.options.compilerArgs << "-Xlint:-deprecation,-rawtypes,-serial,-try,-unchecked"

apply plugin: 'nebula.ospackage'

// This is afterEvaluate because the bundlePlugin ZIP task is updated afterEvaluate and changes the ZIP name to match the plugin name
afterEvaluate {
    ospackage {
        packageName = "${name}"
        release = isSnapshot ? "0.1" : '1'
        version = "${project.version}" - "-SNAPSHOT"

        into '/usr/share/elasticsearch/plugins'
        from(zipTree(bundlePlugin.archivePath)) {
            into esplugin.name
        }

        user 'root'
        permissionGroup 'root'
        fileMode 0644
        dirMode 0755

        requires('elasticsearch-oss', versions.elasticsearch, EQUAL)
        packager = 'Amazon'
        vendor = 'Amazon'
        os = 'LINUX'
        prefix '/usr'

        license 'ASL-2.0'
        maintainer 'OpenDistro for Elasticsearch Team <opendistro@amazon.com>'
        url 'https://opendistro.github.io/for-elasticsearch/downloads.html'
        summary '''
         Anomaly Detection plugin for OpenDistro for Elasticsearch.
         Reference documentation can be found at https://opendistro.github.io/for-elasticsearch-docs/.
    '''.stripIndent().replace('\n', ' ').trim()
    }

    buildRpm {
        arch = 'NOARCH'
        archiveName "${packageName}-${version}.rpm"
        dependsOn 'assemble'
    }

    buildDeb {
        arch = 'amd64'
        archiveName "${packageName}-${version}.deb"
        dependsOn 'assemble'
    }

    task buildPackages(type: GradleBuild) {
        tasks = ['build', 'buildRpm', 'buildDeb']
    }
}

spotless {
    java {
        removeUnusedImports()
        importOrder 'java', 'javax', 'org', 'com'
        licenseHeaderFile 'spotless.license.java'

        eclipse().configFile rootProject.file('.eclipseformat.xml')
    }
}

// no need to validate pom, as we do not upload to maven/sonatype
validateNebulaPom.enabled = false

tasks.withType(licenseHeaders.class) {
    additionalLicense 'AL   ', 'Apache', 'Licensed under the Apache License, Version 2.0 (the "License")'
}<|MERGE_RESOLUTION|>--- conflicted
+++ resolved
@@ -259,8 +259,6 @@
         'com.amazon.opendistroforelasticsearch.ad.transport.GetAnomalyDetectorResponse',
         'com.amazon.opendistroforelasticsearch.ad.transport.IndexAnomalyDetectorRequest',
         'com.amazon.opendistroforelasticsearch.ad.transport.SearchAnomalyResultTransportAction*',
-<<<<<<< HEAD
-=======
 
         // TODO: hc caused coverage to drop
         //'com.amazon.opendistroforelasticsearch.ad.ml.ModelManager',
@@ -268,7 +266,6 @@
         'com.amazon.opendistroforelasticsearch.ad.transport.AnomalyResultTransportAction.EntityResultListener',
         'com.amazon.opendistroforelasticsearch.ad.NodeStateManager',
         'com.amazon.opendistroforelasticsearch.ad.transport.handler.MultiEntityResultHandler',
->>>>>>> b1ec6b8c
 ]
 
 jacocoTestCoverageVerification {
@@ -313,11 +310,7 @@
     compileOnly "com.amazon.opendistroforelasticsearch:opendistro-job-scheduler-spi:1.10.1.1"
     // Will be moved to Maven Depedency when https://github.com/opendistro-for-elasticsearch/common-utils repo publishes a release
     compile files('libs/common-utils-1.10.1.0.jar')
-<<<<<<< HEAD
-    compile group: 'com.google.guava', name: 'guava', version:'15.0'
-=======
     compile group: 'com.google.guava', name: 'guava', version:'29.0-jre'
->>>>>>> b1ec6b8c
     compile group: 'org.apache.commons', name: 'commons-math3', version: '3.6.1'
     compile group: 'com.google.code.gson', name: 'gson', version: '2.8.5'
     compile group: 'com.yahoo.datasketches', name: 'sketches-core', version: '0.13.4'
@@ -326,10 +319,6 @@
     compile 'software.amazon.randomcutforest:randomcutforest-core:1.0'
     compile 'software.amazon.randomcutforest:randomcutforest-serialization-json:1.0'
     compile "org.elasticsearch.client:elasticsearch-rest-client:${es_version}"
-<<<<<<< HEAD
-=======
-
->>>>>>> b1ec6b8c
 
     compile "org.jacoco:org.jacoco.agent:0.8.5"
     compile ("org.jacoco:org.jacoco.ant:0.8.5") {
