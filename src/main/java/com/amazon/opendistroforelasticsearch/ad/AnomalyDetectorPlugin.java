/*
 * Copyright 2020 Amazon.com, Inc. or its affiliates. All Rights Reserved.
 *
 * Licensed under the Apache License, Version 2.0 (the "License").
 * You may not use this file except in compliance with the License.
 * A copy of the License is located at
 *
 *     http://www.apache.org/licenses/LICENSE-2.0
 *
 * or in the "license" file accompanying this file. This file is distributed
 * on an "AS IS" BASIS, WITHOUT WARRANTIES OR CONDITIONS OF ANY KIND, either
 * express or implied. See the License for the specific language governing
 * permissions and limitations under the License.
 */

package com.amazon.opendistroforelasticsearch.ad;

import static java.util.Collections.unmodifiableList;

import java.security.AccessController;
import java.security.PrivilegedAction;
import java.time.Clock;
import java.util.Arrays;
import java.util.Collection;
import java.util.Collections;
import java.util.List;
import java.util.Map;
import java.util.function.Supplier;
import java.util.stream.Collectors;
import java.util.stream.Stream;

import org.apache.logging.log4j.LogManager;
import org.apache.logging.log4j.Logger;
import org.elasticsearch.SpecialPermission;
import org.elasticsearch.action.ActionRequest;
import org.elasticsearch.action.ActionResponse;
import org.elasticsearch.client.Client;
import org.elasticsearch.cluster.metadata.IndexNameExpressionResolver;
import org.elasticsearch.cluster.node.DiscoveryNodes;
import org.elasticsearch.cluster.service.ClusterService;
import org.elasticsearch.common.io.stream.NamedWriteableRegistry;
import org.elasticsearch.common.settings.ClusterSettings;
import org.elasticsearch.common.settings.IndexScopedSettings;
import org.elasticsearch.common.settings.Setting;
import org.elasticsearch.common.settings.Settings;
import org.elasticsearch.common.settings.SettingsFilter;
import org.elasticsearch.common.util.concurrent.EsExecutors;
import org.elasticsearch.common.xcontent.NamedXContentRegistry;
import org.elasticsearch.common.xcontent.XContentParser;
import org.elasticsearch.common.xcontent.XContentParserUtils;
import org.elasticsearch.env.Environment;
import org.elasticsearch.env.NodeEnvironment;
import org.elasticsearch.indices.SystemIndexDescriptor;
import org.elasticsearch.monitor.jvm.JvmService;
import org.elasticsearch.plugins.ActionPlugin;
import org.elasticsearch.plugins.Plugin;
import org.elasticsearch.plugins.ScriptPlugin;
import org.elasticsearch.plugins.SystemIndexPlugin;
import org.elasticsearch.repositories.RepositoriesService;
import org.elasticsearch.rest.RestController;
import org.elasticsearch.rest.RestHandler;
import org.elasticsearch.script.ScriptService;
import org.elasticsearch.threadpool.ExecutorBuilder;
import org.elasticsearch.threadpool.FixedExecutorBuilder;
import org.elasticsearch.threadpool.ThreadPool;
import org.elasticsearch.watcher.ResourceWatcherService;

import com.amazon.opendistroforelasticsearch.ad.breaker.ADCircuitBreakerService;
import com.amazon.opendistroforelasticsearch.ad.caching.CacheProvider;
import com.amazon.opendistroforelasticsearch.ad.caching.EntityCache;
import com.amazon.opendistroforelasticsearch.ad.caching.PriorityCache;
import com.amazon.opendistroforelasticsearch.ad.cluster.ADClusterEventListener;
import com.amazon.opendistroforelasticsearch.ad.cluster.HashRing;
import com.amazon.opendistroforelasticsearch.ad.cluster.MasterEventListener;
import com.amazon.opendistroforelasticsearch.ad.constant.CommonName;
import com.amazon.opendistroforelasticsearch.ad.dataprocessor.IntegerSensitiveSingleFeatureLinearUniformInterpolator;
import com.amazon.opendistroforelasticsearch.ad.dataprocessor.Interpolator;
import com.amazon.opendistroforelasticsearch.ad.dataprocessor.LinearUniformInterpolator;
import com.amazon.opendistroforelasticsearch.ad.dataprocessor.SingleFeatureLinearUniformInterpolator;
import com.amazon.opendistroforelasticsearch.ad.feature.FeatureManager;
import com.amazon.opendistroforelasticsearch.ad.feature.SearchFeatureDao;
import com.amazon.opendistroforelasticsearch.ad.indices.AnomalyDetectionIndices;
import com.amazon.opendistroforelasticsearch.ad.ml.CheckpointDao;
import com.amazon.opendistroforelasticsearch.ad.ml.EntityColdStarter;
import com.amazon.opendistroforelasticsearch.ad.ml.HybridThresholdingModel;
import com.amazon.opendistroforelasticsearch.ad.ml.ModelManager;
import com.amazon.opendistroforelasticsearch.ad.ml.ModelPartitioner;
import com.amazon.opendistroforelasticsearch.ad.model.AnomalyDetector;
import com.amazon.opendistroforelasticsearch.ad.model.AnomalyDetectorJob;
import com.amazon.opendistroforelasticsearch.ad.model.AnomalyResult;
import com.amazon.opendistroforelasticsearch.ad.model.DetectorInternalState;
import com.amazon.opendistroforelasticsearch.ad.rest.RestAnomalyDetectorJobAction;
import com.amazon.opendistroforelasticsearch.ad.rest.RestDeleteAnomalyDetectorAction;
import com.amazon.opendistroforelasticsearch.ad.rest.RestExecuteAnomalyDetectorAction;
import com.amazon.opendistroforelasticsearch.ad.rest.RestGetAnomalyDetectorAction;
import com.amazon.opendistroforelasticsearch.ad.rest.RestIndexAnomalyDetectorAction;
import com.amazon.opendistroforelasticsearch.ad.rest.RestPreviewAnomalyDetectorAction;
import com.amazon.opendistroforelasticsearch.ad.rest.RestSearchAnomalyDetectorAction;
import com.amazon.opendistroforelasticsearch.ad.rest.RestSearchAnomalyDetectorInfoAction;
import com.amazon.opendistroforelasticsearch.ad.rest.RestSearchAnomalyResultAction;
import com.amazon.opendistroforelasticsearch.ad.rest.RestStatsAnomalyDetectorAction;
import com.amazon.opendistroforelasticsearch.ad.settings.AnomalyDetectorSettings;
import com.amazon.opendistroforelasticsearch.ad.settings.EnabledSetting;
import com.amazon.opendistroforelasticsearch.ad.stats.ADStat;
import com.amazon.opendistroforelasticsearch.ad.stats.ADStats;
import com.amazon.opendistroforelasticsearch.ad.stats.StatNames;
import com.amazon.opendistroforelasticsearch.ad.stats.suppliers.CounterSupplier;
import com.amazon.opendistroforelasticsearch.ad.stats.suppliers.IndexStatusSupplier;
import com.amazon.opendistroforelasticsearch.ad.stats.suppliers.ModelsOnNodeSupplier;
import com.amazon.opendistroforelasticsearch.ad.stats.suppliers.SettableSupplier;
import com.amazon.opendistroforelasticsearch.ad.task.ADBatchTaskRunner;
import com.amazon.opendistroforelasticsearch.ad.task.ADTaskCacheManager;
import com.amazon.opendistroforelasticsearch.ad.task.ADTaskManager;
import com.amazon.opendistroforelasticsearch.ad.transport.ADBatchAnomalyResultAction;
import com.amazon.opendistroforelasticsearch.ad.transport.ADBatchAnomalyResultTransportAction;
import com.amazon.opendistroforelasticsearch.ad.transport.ADBatchTaskRemoteExecutionAction;
import com.amazon.opendistroforelasticsearch.ad.transport.ADBatchTaskRemoteExecutionTransportAction;
import com.amazon.opendistroforelasticsearch.ad.transport.ADResultBulkAction;
import com.amazon.opendistroforelasticsearch.ad.transport.ADResultBulkTransportAction;
import com.amazon.opendistroforelasticsearch.ad.transport.ADStatsNodesAction;
import com.amazon.opendistroforelasticsearch.ad.transport.ADStatsNodesTransportAction;
import com.amazon.opendistroforelasticsearch.ad.transport.AnomalyDetectorJobAction;
import com.amazon.opendistroforelasticsearch.ad.transport.AnomalyDetectorJobTransportAction;
import com.amazon.opendistroforelasticsearch.ad.transport.AnomalyResultAction;
import com.amazon.opendistroforelasticsearch.ad.transport.AnomalyResultTransportAction;
import com.amazon.opendistroforelasticsearch.ad.transport.CronAction;
import com.amazon.opendistroforelasticsearch.ad.transport.CronTransportAction;
import com.amazon.opendistroforelasticsearch.ad.transport.DeleteAnomalyDetectorAction;
import com.amazon.opendistroforelasticsearch.ad.transport.DeleteAnomalyDetectorTransportAction;
import com.amazon.opendistroforelasticsearch.ad.transport.DeleteModelAction;
import com.amazon.opendistroforelasticsearch.ad.transport.DeleteModelTransportAction;
import com.amazon.opendistroforelasticsearch.ad.transport.EntityProfileAction;
import com.amazon.opendistroforelasticsearch.ad.transport.EntityProfileTransportAction;
import com.amazon.opendistroforelasticsearch.ad.transport.EntityResultAction;
import com.amazon.opendistroforelasticsearch.ad.transport.EntityResultTransportAction;
import com.amazon.opendistroforelasticsearch.ad.transport.GetAnomalyDetectorAction;
import com.amazon.opendistroforelasticsearch.ad.transport.GetAnomalyDetectorTransportAction;
import com.amazon.opendistroforelasticsearch.ad.transport.IndexAnomalyDetectorAction;
import com.amazon.opendistroforelasticsearch.ad.transport.IndexAnomalyDetectorTransportAction;
import com.amazon.opendistroforelasticsearch.ad.transport.PreviewAnomalyDetectorAction;
import com.amazon.opendistroforelasticsearch.ad.transport.PreviewAnomalyDetectorTransportAction;
import com.amazon.opendistroforelasticsearch.ad.transport.ProfileAction;
import com.amazon.opendistroforelasticsearch.ad.transport.ProfileTransportAction;
import com.amazon.opendistroforelasticsearch.ad.transport.RCFPollingAction;
import com.amazon.opendistroforelasticsearch.ad.transport.RCFPollingTransportAction;
import com.amazon.opendistroforelasticsearch.ad.transport.RCFResultAction;
import com.amazon.opendistroforelasticsearch.ad.transport.RCFResultTransportAction;
import com.amazon.opendistroforelasticsearch.ad.transport.SearchAnomalyDetectorAction;
import com.amazon.opendistroforelasticsearch.ad.transport.SearchAnomalyDetectorInfoAction;
import com.amazon.opendistroforelasticsearch.ad.transport.SearchAnomalyDetectorInfoTransportAction;
import com.amazon.opendistroforelasticsearch.ad.transport.SearchAnomalyDetectorTransportAction;
import com.amazon.opendistroforelasticsearch.ad.transport.SearchAnomalyResultAction;
import com.amazon.opendistroforelasticsearch.ad.transport.SearchAnomalyResultTransportAction;
import com.amazon.opendistroforelasticsearch.ad.transport.StatsAnomalyDetectorAction;
import com.amazon.opendistroforelasticsearch.ad.transport.StatsAnomalyDetectorTransportAction;
import com.amazon.opendistroforelasticsearch.ad.transport.StopDetectorAction;
import com.amazon.opendistroforelasticsearch.ad.transport.StopDetectorTransportAction;
import com.amazon.opendistroforelasticsearch.ad.transport.ThresholdResultAction;
import com.amazon.opendistroforelasticsearch.ad.transport.ThresholdResultTransportAction;
import com.amazon.opendistroforelasticsearch.ad.transport.handler.AnomalyIndexHandler;
import com.amazon.opendistroforelasticsearch.ad.transport.handler.AnomalyResultBulkIndexHandler;
import com.amazon.opendistroforelasticsearch.ad.transport.handler.DetectionStateHandler;
import com.amazon.opendistroforelasticsearch.ad.transport.handler.MultiEntityResultHandler;
import com.amazon.opendistroforelasticsearch.ad.util.ClientUtil;
import com.amazon.opendistroforelasticsearch.ad.util.DiscoveryNodeFilterer;
import com.amazon.opendistroforelasticsearch.ad.util.IndexUtils;
import com.amazon.opendistroforelasticsearch.ad.util.Throttler;
import com.amazon.opendistroforelasticsearch.ad.util.ThrowingConsumerWrapper;
import com.amazon.opendistroforelasticsearch.jobscheduler.spi.JobSchedulerExtension;
import com.amazon.opendistroforelasticsearch.jobscheduler.spi.ScheduledJobParser;
import com.amazon.opendistroforelasticsearch.jobscheduler.spi.ScheduledJobRunner;
import com.amazon.randomcutforest.serialize.RandomCutForestSerDe;
import com.google.common.collect.ImmutableList;
import com.google.common.collect.ImmutableMap;
import com.google.gson.Gson;
import com.google.gson.GsonBuilder;

/**
 * Entry point of AD plugin.
 */
public class AnomalyDetectorPlugin extends Plugin implements ActionPlugin, ScriptPlugin, JobSchedulerExtension, SystemIndexPlugin {

    private static final Logger LOG = LogManager.getLogger(AnomalyDetectorPlugin.class);

    public static final String AD_BASE_URI = "/_opendistro/_anomaly_detection";
    public static final String AD_BASE_DETECTORS_URI = AD_BASE_URI + "/detectors";
    public static final String AD_THREAD_POOL_PREFIX = "opendistro.ad.";
    public static final String AD_THREAD_POOL_NAME = "ad-threadpool";
    public static final String AD_BATCH_TASK_THREAD_POOL_NAME = "ad-batch-task-threadpool";
    public static final String AD_JOB_TYPE = "opendistro_anomaly_detector";
    private static Gson gson;
    private AnomalyDetectionIndices anomalyDetectionIndices;
    private AnomalyDetectorRunner anomalyDetectorRunner;
    private Client client;
    private ClusterService clusterService;
    private ThreadPool threadPool;
    private ADStats adStats;
    private ClientUtil clientUtil;
    private DiscoveryNodeFilterer nodeFilter;
    private IndexUtils indexUtils;
    private DetectionStateHandler detectorStateHandler;
    private ADTaskCacheManager adTaskCacheManager;
    private ADTaskManager adTaskManager;
    private ADBatchTaskRunner adBatchTaskRunner;

    static {
        SpecialPermission.check();
        // gson intialization requires "java.lang.RuntimePermission" "accessDeclaredMembers" to
        // initialize ConstructorConstructor
        AccessController.doPrivileged((PrivilegedAction<Void>) AnomalyDetectorPlugin::initGson);
    }

    public AnomalyDetectorPlugin() {}

    @Override
    public List<RestHandler> getRestHandlers(
        Settings settings,
        RestController restController,
        ClusterSettings clusterSettings,
        IndexScopedSettings indexScopedSettings,
        SettingsFilter settingsFilter,
        IndexNameExpressionResolver indexNameExpressionResolver,
        Supplier<DiscoveryNodes> nodesInCluster
    ) {
        AnomalyIndexHandler<AnomalyResult> anomalyResultHandler = new AnomalyIndexHandler<AnomalyResult>(
            client,
            settings,
            threadPool,
            CommonName.ANOMALY_RESULT_INDEX_ALIAS,
            ThrowingConsumerWrapper.throwingConsumerWrapper(anomalyDetectionIndices::initAnomalyResultIndexDirectly),
            anomalyDetectionIndices::doesAnomalyResultIndexExist,
            this.clientUtil,
            this.indexUtils,
            clusterService
        );

        AnomalyDetectorJobRunner jobRunner = AnomalyDetectorJobRunner.getJobRunnerInstance();
        jobRunner.setClient(client);
        jobRunner.setClientUtil(clientUtil);
        jobRunner.setThreadPool(threadPool);
        jobRunner.setAnomalyResultHandler(anomalyResultHandler);
        jobRunner.setDetectionStateHandler(detectorStateHandler);
        jobRunner.setSettings(settings);
        jobRunner.setIndexUtil(anomalyDetectionIndices);

        RestGetAnomalyDetectorAction restGetAnomalyDetectorAction = new RestGetAnomalyDetectorAction();
        RestIndexAnomalyDetectorAction restIndexAnomalyDetectorAction = new RestIndexAnomalyDetectorAction(settings, clusterService);
        RestSearchAnomalyDetectorAction searchAnomalyDetectorAction = new RestSearchAnomalyDetectorAction();
        RestSearchAnomalyResultAction searchAnomalyResultAction = new RestSearchAnomalyResultAction();
        RestDeleteAnomalyDetectorAction deleteAnomalyDetectorAction = new RestDeleteAnomalyDetectorAction();
        RestExecuteAnomalyDetectorAction executeAnomalyDetectorAction = new RestExecuteAnomalyDetectorAction(settings, clusterService);
        RestStatsAnomalyDetectorAction statsAnomalyDetectorAction = new RestStatsAnomalyDetectorAction(adStats, this.nodeFilter);
        RestAnomalyDetectorJobAction anomalyDetectorJobAction = new RestAnomalyDetectorJobAction(settings, clusterService);
        RestSearchAnomalyDetectorInfoAction searchAnomalyDetectorInfoAction = new RestSearchAnomalyDetectorInfoAction();
        RestPreviewAnomalyDetectorAction previewAnomalyDetectorAction = new RestPreviewAnomalyDetectorAction();

        return ImmutableList
            .of(
                restGetAnomalyDetectorAction,
                restIndexAnomalyDetectorAction,
                searchAnomalyDetectorAction,
                searchAnomalyResultAction,
                deleteAnomalyDetectorAction,
                executeAnomalyDetectorAction,
                anomalyDetectorJobAction,
                statsAnomalyDetectorAction,
                searchAnomalyDetectorInfoAction,
                previewAnomalyDetectorAction
            );
    }

    private static Void initGson() {
        gson = new GsonBuilder().serializeSpecialFloatingPointValues().create();
        return null;
    }

    @Override
    public Collection<Object> createComponents(
        Client client,
        ClusterService clusterService,
        ThreadPool threadPool,
        ResourceWatcherService resourceWatcherService,
        ScriptService scriptService,
        NamedXContentRegistry xContentRegistry,
        Environment environment,
        NodeEnvironment nodeEnvironment,
        NamedWriteableRegistry namedWriteableRegistry,
        IndexNameExpressionResolver indexNameExpressionResolver,
        Supplier<RepositoriesService> repositoriesServiceSupplier
    ) {
        EnabledSetting.getInstance().init(clusterService);
        this.client = client;
        this.threadPool = threadPool;
        Settings settings = environment.settings();
        Throttler throttler = new Throttler(getClock());
        this.clientUtil = new ClientUtil(settings, client, throttler, threadPool);
        this.indexUtils = new IndexUtils(client, clientUtil, clusterService, indexNameExpressionResolver);
        this.nodeFilter = new DiscoveryNodeFilterer(clusterService);
        this.anomalyDetectionIndices = new AnomalyDetectionIndices(client, clusterService, threadPool, settings, nodeFilter);
        this.clusterService = clusterService;

        SingleFeatureLinearUniformInterpolator singleFeatureLinearUniformInterpolator =
            new IntegerSensitiveSingleFeatureLinearUniformInterpolator();
        Interpolator interpolator = new LinearUniformInterpolator(singleFeatureLinearUniformInterpolator);
        SearchFeatureDao searchFeatureDao = new SearchFeatureDao(
            client,
            xContentRegistry,
            interpolator,
            clientUtil,
            threadPool,
            settings,
            clusterService
        );

        JvmService jvmService = new JvmService(environment.settings());
        RandomCutForestSerDe rcfSerde = new RandomCutForestSerDe();
        CheckpointDao checkpoint = new CheckpointDao(
            client,
            clientUtil,
            CommonName.CHECKPOINT_INDEX_NAME,
            gson,
            rcfSerde,
            HybridThresholdingModel.class,
            getClock(),
            AnomalyDetectorSettings.HOURLY_MAINTENANCE,
            anomalyDetectionIndices,
            AnomalyDetectorSettings.MAX_BULK_CHECKPOINT_SIZE,
            AnomalyDetectorSettings.CHECKPOINT_BULK_PER_SECOND
        );

        double modelMaxSizePercent = AnomalyDetectorSettings.MODEL_MAX_SIZE_PERCENTAGE.get(settings);

        MemoryTracker memoryTracker = new MemoryTracker(
            jvmService,
            modelMaxSizePercent,
            AnomalyDetectorSettings.DESIRED_MODEL_SIZE_PERCENTAGE,
            clusterService,
            AnomalyDetectorSettings.NUM_SAMPLES_PER_TREE
        );

        ModelPartitioner modelPartitioner = new ModelPartitioner(
            AnomalyDetectorSettings.NUM_SAMPLES_PER_TREE,
            AnomalyDetectorSettings.NUM_TREES,
            nodeFilter,
            memoryTracker
        );

        NodeStateManager stateManager = new NodeStateManager(
            client,
            xContentRegistry,
            settings,
            clientUtil,
            getClock(),
            AnomalyDetectorSettings.HOURLY_MAINTENANCE,
            modelPartitioner
        );

        FeatureManager featureManager = new FeatureManager(
            searchFeatureDao,
            interpolator,
            getClock(),
            AnomalyDetectorSettings.MAX_TRAIN_SAMPLE,
            AnomalyDetectorSettings.MAX_SAMPLE_STRIDE,
            AnomalyDetectorSettings.TRAIN_SAMPLE_TIME_RANGE_IN_HOURS,
            AnomalyDetectorSettings.MIN_TRAIN_SAMPLES,
            AnomalyDetectorSettings.MAX_SHINGLE_PROPORTION_MISSING,
            AnomalyDetectorSettings.MAX_IMPUTATION_NEIGHBOR_DISTANCE,
            AnomalyDetectorSettings.PREVIEW_SAMPLE_RATE,
            AnomalyDetectorSettings.MAX_PREVIEW_SAMPLES,
            AnomalyDetectorSettings.HOURLY_MAINTENANCE,
            threadPool,
            AD_THREAD_POOL_NAME
        );

        EntityColdStarter entityColdStarter = new EntityColdStarter(
            getClock(),
            threadPool,
            stateManager,
            AnomalyDetectorSettings.NUM_SAMPLES_PER_TREE,
            AnomalyDetectorSettings.MULTI_ENTITY_NUM_TREES,
            AnomalyDetectorSettings.TIME_DECAY,
            AnomalyDetectorSettings.NUM_MIN_SAMPLES,
            AnomalyDetectorSettings.MAX_SAMPLE_STRIDE,
            AnomalyDetectorSettings.MAX_TRAIN_SAMPLE,
            interpolator,
            searchFeatureDao,
            AnomalyDetectorSettings.DEFAULT_MULTI_ENTITY_SHINGLE,
            AnomalyDetectorSettings.THRESHOLD_MIN_PVALUE,
            AnomalyDetectorSettings.THRESHOLD_MAX_RANK_ERROR,
            AnomalyDetectorSettings.THRESHOLD_MAX_SCORE,
            AnomalyDetectorSettings.THRESHOLD_NUM_LOGNORMAL_QUANTILES,
            AnomalyDetectorSettings.THRESHOLD_DOWNSAMPLES,
            AnomalyDetectorSettings.THRESHOLD_MAX_SAMPLES,
            featureManager,
            AnomalyDetectorSettings.HOURLY_MAINTENANCE,
            AnomalyDetectorSettings.MAX_SMALL_STATES,
            checkpoint,
            settings
        );

        ModelManager modelManager = new ModelManager(
            rcfSerde,
            checkpoint,
            gson,
            getClock(),
            AnomalyDetectorSettings.NUM_TREES,
            AnomalyDetectorSettings.NUM_SAMPLES_PER_TREE,
            AnomalyDetectorSettings.TIME_DECAY,
            AnomalyDetectorSettings.NUM_MIN_SAMPLES,
            AnomalyDetectorSettings.THRESHOLD_MIN_PVALUE,
            AnomalyDetectorSettings.THRESHOLD_MAX_RANK_ERROR,
            AnomalyDetectorSettings.THRESHOLD_MAX_SCORE,
            AnomalyDetectorSettings.THRESHOLD_NUM_LOGNORMAL_QUANTILES,
            AnomalyDetectorSettings.THRESHOLD_DOWNSAMPLES,
            AnomalyDetectorSettings.THRESHOLD_MAX_SAMPLES,
            HybridThresholdingModel.class,
            AnomalyDetectorSettings.MIN_PREVIEW_SIZE,
            AnomalyDetectorSettings.HOURLY_MAINTENANCE,
            AnomalyDetectorSettings.HOURLY_MAINTENANCE,
            entityColdStarter,
            modelPartitioner,
            featureManager,
            memoryTracker
        );

        EntityCache cache = new PriorityCache(
            checkpoint,
            AnomalyDetectorSettings.DEDICATED_CACHE_SIZE,
            AnomalyDetectorSettings.CHECKPOINT_TTL,
            AnomalyDetectorSettings.MAX_INACTIVE_ENTITIES,
            memoryTracker,
            modelManager,
            AnomalyDetectorSettings.MULTI_ENTITY_NUM_TREES,
            getClock(),
            clusterService,
            AnomalyDetectorSettings.HOURLY_MAINTENANCE,
            AnomalyDetectorSettings.NUM_MIN_SAMPLES,
            settings,
            threadPool,
            AnomalyDetectorSettings.MAX_CACHE_MISS_HANDLING_PER_SECOND.get(settings)
        );

        CacheProvider cacheProvider = new CacheProvider(cache);

        HashRing hashRing = new HashRing(nodeFilter, getClock(), settings);

        anomalyDetectorRunner = new AnomalyDetectorRunner(modelManager, featureManager, AnomalyDetectorSettings.MAX_PREVIEW_RESULTS);

        Map<String, ADStat<?>> stats = ImmutableMap
            .<String, ADStat<?>>builder()
            .put(StatNames.AD_EXECUTE_REQUEST_COUNT.getName(), new ADStat<>(false, new CounterSupplier()))
            .put(StatNames.AD_EXECUTE_FAIL_COUNT.getName(), new ADStat<>(false, new CounterSupplier()))
            .put(StatNames.AD_HC_EXECUTE_REQUEST_COUNT.getName(), new ADStat<>(false, new CounterSupplier()))
            .put(StatNames.AD_HC_EXECUTE_FAIL_COUNT.getName(), new ADStat<>(false, new CounterSupplier()))
            .put(StatNames.MODEL_INFORMATION.getName(), new ADStat<>(false, new ModelsOnNodeSupplier(modelManager, cacheProvider)))
            .put(
                StatNames.ANOMALY_DETECTORS_INDEX_STATUS.getName(),
                new ADStat<>(true, new IndexStatusSupplier(indexUtils, AnomalyDetector.ANOMALY_DETECTORS_INDEX))
            )
            .put(
                StatNames.ANOMALY_RESULTS_INDEX_STATUS.getName(),
                new ADStat<>(true, new IndexStatusSupplier(indexUtils, CommonName.ANOMALY_RESULT_INDEX_ALIAS))
            )
            .put(
                StatNames.MODELS_CHECKPOINT_INDEX_STATUS.getName(),
                new ADStat<>(true, new IndexStatusSupplier(indexUtils, CommonName.CHECKPOINT_INDEX_NAME))
            )
            .put(
                StatNames.ANOMALY_DETECTION_JOB_INDEX_STATUS.getName(),
                new ADStat<>(true, new IndexStatusSupplier(indexUtils, AnomalyDetectorJob.ANOMALY_DETECTOR_JOB_INDEX))
            )
            .put(
                StatNames.ANOMALY_DETECTION_STATE_STATUS.getName(),
                new ADStat<>(true, new IndexStatusSupplier(indexUtils, CommonName.DETECTION_STATE_INDEX))
            )
            .put(StatNames.DETECTOR_COUNT.getName(), new ADStat<>(true, new SettableSupplier()))
            .put(StatNames.HISTORICAL_SINGLE_ENTITY_DETECTOR_COUNT.getName(), new ADStat<>(true, new SettableSupplier()))
            .put(StatNames.AD_EXECUTING_BATCH_TASK_COUNT.getName(), new ADStat<>(false, new CounterSupplier()))
            .put(StatNames.AD_CANCELED_BATCH_TASK_COUNT.getName(), new ADStat<>(false, new CounterSupplier()))
            .put(StatNames.AD_TOTAL_BATCH_TASK_EXECUTION_COUNT.getName(), new ADStat<>(false, new CounterSupplier()))
            .put(StatNames.AD_BATCH_TASK_FAILURE_COUNT.getName(), new ADStat<>(false, new CounterSupplier()))
            .build();

        adStats = new ADStats(indexUtils, modelManager, stats);
        ADCircuitBreakerService adCircuitBreakerService = new ADCircuitBreakerService(jvmService).init();
        this.detectorStateHandler = new DetectionStateHandler(
            client,
            settings,
            threadPool,
            ThrowingConsumerWrapper.throwingConsumerWrapper(anomalyDetectionIndices::initDetectionStateIndex),
            anomalyDetectionIndices::doesDetectorStateIndexExist,
            this.clientUtil,
            this.indexUtils,
            clusterService,
            xContentRegistry,
            stateManager
        );

        MultiEntityResultHandler multiEntityResultHandler = new MultiEntityResultHandler(
            client,
            settings,
            threadPool,
            anomalyDetectionIndices,
            this.clientUtil,
            this.indexUtils,
            clusterService,
            stateManager
        );

        adTaskCacheManager = new ADTaskCacheManager(settings, clusterService, memoryTracker);
        adTaskManager = new ADTaskManager(settings, clusterService, client, xContentRegistry, anomalyDetectionIndices);
        AnomalyResultBulkIndexHandler anomalyResultBulkIndexHandler = new AnomalyResultBulkIndexHandler(
            client,
            settings,
            threadPool,
            ThrowingConsumerWrapper.throwingConsumerWrapper(anomalyDetectionIndices::initAnomalyResultIndexDirectly),
            anomalyDetectionIndices::doesAnomalyResultIndexExist,
            this.clientUtil,
            this.indexUtils,
            clusterService,
            anomalyDetectionIndices
        );
        adBatchTaskRunner = new ADBatchTaskRunner(
            settings,
            threadPool,
            clusterService,
            client,
            nodeFilter,
            indexNameExpressionResolver,
            adCircuitBreakerService,
            featureManager,
            adTaskManager,
            anomalyDetectionIndices,
            adStats,
            anomalyResultBulkIndexHandler,
            adTaskCacheManager
        );

        // return objects used by Guice to inject dependencies for e.g.,
        // transport action handler constructors
        return ImmutableList
            .of(
                anomalyDetectionIndices,
                anomalyDetectorRunner,
                searchFeatureDao,
                singleFeatureLinearUniformInterpolator,
                interpolator,
                gson,
                jvmService,
                hashRing,
                featureManager,
                modelManager,
                stateManager,
                new ADClusterEventListener(clusterService, hashRing, modelManager, nodeFilter),
                adCircuitBreakerService,
                adStats,
                new MasterEventListener(clusterService, threadPool, client, getClock(), clientUtil, nodeFilter),
                nodeFilter,
                detectorStateHandler,
                multiEntityResultHandler,
                checkpoint,
                modelPartitioner,
                cacheProvider,
                adTaskManager,
                adBatchTaskRunner
            );
    }

    /**
     * createComponents doesn't work for Clock as ES process cannot start
     * complaining it cannot find Clock instances for transport actions constructors.
     * @return a UTC clock
     */
    protected Clock getClock() {
        return Clock.systemUTC();
    }

    @Override
    public List<ExecutorBuilder<?>> getExecutorBuilders(Settings settings) {
        return ImmutableList
            .of(
                new FixedExecutorBuilder(
                    settings,
                    AD_THREAD_POOL_NAME,
                    Math.max(1, EsExecutors.allocatedProcessors(settings) / 4),
                    AnomalyDetectorSettings.AD_THEAD_POOL_QUEUE_SIZE,
                    AD_THREAD_POOL_PREFIX + AD_THREAD_POOL_NAME
                ),
                new FixedExecutorBuilder(
                    settings,
                    AD_BATCH_TASK_THREAD_POOL_NAME,
                    Math.max(1, EsExecutors.allocatedProcessors(settings) / 8),
                    AnomalyDetectorSettings.AD_THEAD_POOL_QUEUE_SIZE,
                    AD_THREAD_POOL_PREFIX + AD_BATCH_TASK_THREAD_POOL_NAME
                )
            );
    }

    @Override
    public List<Setting<?>> getSettings() {
        List<Setting<?>> enabledSetting = EnabledSetting.getInstance().getSettings();

        List<Setting<?>> systemSetting = ImmutableList
            .of(
                AnomalyDetectorSettings.MAX_SINGLE_ENTITY_ANOMALY_DETECTORS,
                AnomalyDetectorSettings.MAX_MULTI_ENTITY_ANOMALY_DETECTORS,
                AnomalyDetectorSettings.MAX_ANOMALY_FEATURES,
                AnomalyDetectorSettings.REQUEST_TIMEOUT,
                AnomalyDetectorSettings.DETECTION_INTERVAL,
                AnomalyDetectorSettings.DETECTION_WINDOW_DELAY,
                AnomalyDetectorSettings.AD_RESULT_HISTORY_ROLLOVER_PERIOD,
                AnomalyDetectorSettings.AD_RESULT_HISTORY_MAX_DOCS,
                AnomalyDetectorSettings.MAX_RETRY_FOR_UNRESPONSIVE_NODE,
                AnomalyDetectorSettings.COOLDOWN_MINUTES,
                AnomalyDetectorSettings.BACKOFF_MINUTES,
                AnomalyDetectorSettings.BACKOFF_INITIAL_DELAY,
                AnomalyDetectorSettings.MAX_RETRY_FOR_BACKOFF,
                AnomalyDetectorSettings.AD_RESULT_HISTORY_RETENTION_PERIOD,
                AnomalyDetectorSettings.MODEL_MAX_SIZE_PERCENTAGE,
                AnomalyDetectorSettings.MAX_ENTITIES_PER_QUERY,
                AnomalyDetectorSettings.MAX_ENTITIES_FOR_PREVIEW,
                AnomalyDetectorSettings.INDEX_PRESSURE_SOFT_LIMIT,
                AnomalyDetectorSettings.MAX_PRIMARY_SHARDS,
                AnomalyDetectorSettings.FILTER_BY_BACKEND_ROLES,
                AnomalyDetectorSettings.MAX_CACHE_MISS_HANDLING_PER_SECOND,
                AnomalyDetectorSettings.MAX_BATCH_TASK_PER_NODE,
                AnomalyDetectorSettings.BATCH_TASK_PIECE_INTERVAL_SECONDS,
                AnomalyDetectorSettings.MAX_OLD_AD_TASK_DOCS_PER_DETECTOR,
                AnomalyDetectorSettings.BATCH_TASK_PIECE_SIZE
            );
        return unmodifiableList(Stream.concat(enabledSetting.stream(), systemSetting.stream()).collect(Collectors.toList()));
    }

    @Override
    public List<NamedXContentRegistry.Entry> getNamedXContent() {
        return ImmutableList
            .of(
                AnomalyDetector.XCONTENT_REGISTRY,
                AnomalyResult.XCONTENT_REGISTRY,
                DetectorInternalState.XCONTENT_REGISTRY,
                AnomalyDetectorJob.XCONTENT_REGISTRY
            );
    }

    /*
     * Register action and handler so that transportClient can find proxy for action
     */
    @Override
    public List<ActionHandler<? extends ActionRequest, ? extends ActionResponse>> getActions() {
        return Arrays
            .asList(
                new ActionHandler<>(DeleteModelAction.INSTANCE, DeleteModelTransportAction.class),
                new ActionHandler<>(StopDetectorAction.INSTANCE, StopDetectorTransportAction.class),
                new ActionHandler<>(RCFResultAction.INSTANCE, RCFResultTransportAction.class),
                new ActionHandler<>(ThresholdResultAction.INSTANCE, ThresholdResultTransportAction.class),
                new ActionHandler<>(AnomalyResultAction.INSTANCE, AnomalyResultTransportAction.class),
                new ActionHandler<>(CronAction.INSTANCE, CronTransportAction.class),
                new ActionHandler<>(ADStatsNodesAction.INSTANCE, ADStatsNodesTransportAction.class),
                new ActionHandler<>(ProfileAction.INSTANCE, ProfileTransportAction.class),
                new ActionHandler<>(RCFPollingAction.INSTANCE, RCFPollingTransportAction.class),
                new ActionHandler<>(SearchAnomalyDetectorAction.INSTANCE, SearchAnomalyDetectorTransportAction.class),
                new ActionHandler<>(SearchAnomalyResultAction.INSTANCE, SearchAnomalyResultTransportAction.class),
                new ActionHandler<>(StatsAnomalyDetectorAction.INSTANCE, StatsAnomalyDetectorTransportAction.class),
                new ActionHandler<>(DeleteAnomalyDetectorAction.INSTANCE, DeleteAnomalyDetectorTransportAction.class),
                new ActionHandler<>(GetAnomalyDetectorAction.INSTANCE, GetAnomalyDetectorTransportAction.class),
                new ActionHandler<>(IndexAnomalyDetectorAction.INSTANCE, IndexAnomalyDetectorTransportAction.class),
                new ActionHandler<>(AnomalyDetectorJobAction.INSTANCE, AnomalyDetectorJobTransportAction.class),
                new ActionHandler<>(ADResultBulkAction.INSTANCE, ADResultBulkTransportAction.class),
                new ActionHandler<>(EntityResultAction.INSTANCE, EntityResultTransportAction.class),
                new ActionHandler<>(EntityProfileAction.INSTANCE, EntityProfileTransportAction.class),
                new ActionHandler<>(SearchAnomalyDetectorInfoAction.INSTANCE, SearchAnomalyDetectorInfoTransportAction.class),
<<<<<<< HEAD
                new ActionHandler<>(ADBatchAnomalyResultAction.INSTANCE, ADBatchAnomalyResultTransportAction.class),
                new ActionHandler<>(ADBatchTaskRemoteExecutionAction.INSTANCE, ADBatchTaskRemoteExecutionTransportAction.class)
=======
                new ActionHandler<>(PreviewAnomalyDetectorAction.INSTANCE, PreviewAnomalyDetectorTransportAction.class)
>>>>>>> dfca2317
            );
    }

    @Override
    public String getJobType() {
        return AD_JOB_TYPE;
    }

    @Override
    public String getJobIndex() {
        return AnomalyDetectorJob.ANOMALY_DETECTOR_JOB_INDEX;
    }

    @Override
    public ScheduledJobRunner getJobRunner() {
        return AnomalyDetectorJobRunner.getJobRunnerInstance();
    }

    @Override
    public ScheduledJobParser getJobParser() {
        return (parser, id, jobDocVersion) -> {
            XContentParserUtils.ensureExpectedToken(XContentParser.Token.START_OBJECT, parser.nextToken(), parser);
            return AnomalyDetectorJob.parse(parser);
        };
    }

    @Override
    public Collection<SystemIndexDescriptor> getSystemIndexDescriptors(Settings settings) {
        return Collections
            .unmodifiableList(
                Arrays
                    .asList(
                        new SystemIndexDescriptor(AnomalyDetectionIndices.ALL_AD_RESULTS_INDEX_PATTERN, "anomaly result"),
                        new SystemIndexDescriptor(AnomalyDetector.ANOMALY_DETECTORS_INDEX, "detector definition"),
                        new SystemIndexDescriptor(AnomalyDetectorJob.ANOMALY_DETECTOR_JOB_INDEX, "detector job"),
                        new SystemIndexDescriptor(CommonName.CHECKPOINT_INDEX_NAME, "model checkpoint"),
                        new SystemIndexDescriptor(CommonName.DETECTION_STATE_INDEX, "detector information like total rcf updates")
                    )
            );
    }
}<|MERGE_RESOLUTION|>--- conflicted
+++ resolved
@@ -669,12 +669,9 @@
                 new ActionHandler<>(EntityResultAction.INSTANCE, EntityResultTransportAction.class),
                 new ActionHandler<>(EntityProfileAction.INSTANCE, EntityProfileTransportAction.class),
                 new ActionHandler<>(SearchAnomalyDetectorInfoAction.INSTANCE, SearchAnomalyDetectorInfoTransportAction.class),
-<<<<<<< HEAD
+                new ActionHandler<>(PreviewAnomalyDetectorAction.INSTANCE, PreviewAnomalyDetectorTransportAction.class),
                 new ActionHandler<>(ADBatchAnomalyResultAction.INSTANCE, ADBatchAnomalyResultTransportAction.class),
                 new ActionHandler<>(ADBatchTaskRemoteExecutionAction.INSTANCE, ADBatchTaskRemoteExecutionTransportAction.class)
-=======
-                new ActionHandler<>(PreviewAnomalyDetectorAction.INSTANCE, PreviewAnomalyDetectorTransportAction.class)
->>>>>>> dfca2317
             );
     }
 
