--- conflicted
+++ resolved
@@ -70,13 +70,10 @@
 import com.amazon.opendistroforelasticsearch.ad.transport.ThresholdResultAction;
 import com.amazon.opendistroforelasticsearch.ad.transport.ThresholdResultTransportAction;
 import com.amazon.opendistroforelasticsearch.ad.util.IndexUtils;
-<<<<<<< HEAD
 import com.amazon.opendistroforelasticsearch.jobscheduler.spi.JobSchedulerExtension;
 import com.amazon.opendistroforelasticsearch.jobscheduler.spi.ScheduledJobParser;
 import com.amazon.opendistroforelasticsearch.jobscheduler.spi.ScheduledJobRunner;
-=======
 import com.amazon.opendistroforelasticsearch.ad.util.Throttler;
->>>>>>> b8ea1a29
 import com.google.common.collect.ImmutableList;
 import com.google.common.collect.ImmutableMap;
 import com.google.gson.Gson;
@@ -183,7 +180,6 @@
             clusterService,
             anomalyDetectorRunner
         );
-<<<<<<< HEAD
         RestStatsAnomalyDetectorAction statsAnomalyDetectorAction = new RestStatsAnomalyDetectorAction(settings, restController, adStats);
         RestAnomalyDetectorJobAction anomalyDetectorJobAction = new RestAnomalyDetectorJobAction(
             settings,
@@ -191,9 +187,6 @@
             clusterService,
             anomalyDetectionIndices
         );
-=======
-        RestStatsAnomalyDetectorAction statsAnomalyDetectorAction = new RestStatsAnomalyDetectorAction(restController, adStats);
->>>>>>> b8ea1a29
 
         return ImmutableList
             .of(
