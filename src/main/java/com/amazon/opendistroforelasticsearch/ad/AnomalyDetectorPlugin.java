--- conflicted
+++ resolved
@@ -578,11 +578,8 @@
                 AnomalyDetectorSettings.MAX_RETRY_FOR_BACKOFF,
                 AnomalyDetectorSettings.AD_RESULT_HISTORY_RETENTION_PERIOD,
                 AnomalyDetectorSettings.MODEL_MAX_SIZE_PERCENTAGE,
-<<<<<<< HEAD
                 AnomalyDetectorSettings.MAX_ENTITIES_PER_QUERY,
                 AnomalyDetectorSettings.MAX_ENTITIES_FOR_PREVIEW,
-=======
->>>>>>> 272397de
                 AnomalyDetectorSettings.INDEX_PRESSURE_SOFT_LIMIT,
                 AnomalyDetectorSettings.MAX_ENTITIES_PER_QUERY,
                 AnomalyDetectorSettings.MAX_PRIMARY_SHARDS,
