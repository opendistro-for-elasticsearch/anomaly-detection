--- conflicted
+++ resolved
@@ -157,11 +157,8 @@
                         null,
                         null,
                         null,
-<<<<<<< HEAD
-                        entity
-=======
+                        entity,
                         detector.getUser()
->>>>>>> 272397de
                     );
                 } else {
                     result = new AnomalyResult(
@@ -175,11 +172,8 @@
                         null,
                         null,
                         null,
-<<<<<<< HEAD
-                        entity
-=======
+                        entity,
                         detector.getUser()
->>>>>>> 272397de
                     );
                 }
 
