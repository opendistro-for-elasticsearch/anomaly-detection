/*
 * Copyright 2020 Amazon.com, Inc. or its affiliates. All Rights Reserved.
 *
 * Licensed under the Apache License, Version 2.0 (the "License").
 * You may not use this file except in compliance with the License.
 * A copy of the License is located at
 *
 *     http://www.apache.org/licenses/LICENSE-2.0
 *
 * or in the "license" file accompanying this file. This file is distributed
 * on an "AS IS" BASIS, WITHOUT WARRANTIES OR CONDITIONS OF ANY KIND, either
 * express or implied. See the License for the specific language governing
 * permissions and limitations under the License.
 */

package com.amazon.opendistroforelasticsearch.ad.model;

import static com.amazon.opendistroforelasticsearch.ad.settings.AnomalyDetectorSettings.DEFAULT_SHINGLE_SIZE;
import static org.elasticsearch.common.xcontent.XContentParserUtils.ensureExpectedToken;
import static org.elasticsearch.index.query.AbstractQueryBuilder.parseInnerQueryBuilder;

import java.io.IOException;
import java.time.Instant;
import java.time.temporal.ChronoUnit;
import java.util.ArrayList;
import java.util.List;
import java.util.Map;
import java.util.stream.Collectors;

import org.apache.logging.log4j.util.Strings;
import org.elasticsearch.common.ParseField;
import org.elasticsearch.common.io.stream.StreamInput;
import org.elasticsearch.common.io.stream.StreamOutput;
<<<<<<< HEAD
=======
import org.elasticsearch.common.io.stream.Writeable;
>>>>>>> de644dec
import org.elasticsearch.common.unit.TimeValue;
import org.elasticsearch.common.xcontent.NamedXContentRegistry;
import org.elasticsearch.common.xcontent.ToXContent;
import org.elasticsearch.common.xcontent.ToXContentObject;
import org.elasticsearch.common.xcontent.XContentBuilder;
import org.elasticsearch.common.xcontent.XContentParser;
import org.elasticsearch.index.query.MatchAllQueryBuilder;
import org.elasticsearch.index.query.QueryBuilder;
import org.elasticsearch.index.query.QueryBuilders;
import org.elasticsearch.search.builder.SearchSourceBuilder;

import com.amazon.opendistroforelasticsearch.ad.annotation.Generated;
import com.amazon.opendistroforelasticsearch.ad.util.ParseUtils;
import com.google.common.base.Objects;

/**
 * An AnomalyDetector is used to represent anomaly detection model(RCF) related parameters.
 */
public class AnomalyDetector implements Writeable, ToXContentObject {

    public static final String PARSE_FIELD_NAME = "AnomalyDetector";
    public static final NamedXContentRegistry.Entry XCONTENT_REGISTRY = new NamedXContentRegistry.Entry(
        AnomalyDetector.class,
        new ParseField(PARSE_FIELD_NAME),
        it -> parse(it)
    );
    public static final String NO_ID = "";
    public static final String ANOMALY_DETECTORS_INDEX = ".opendistro-anomaly-detectors";
    public static final String TYPE = "_doc";
    public static final String QUERY_PARAM_PERIOD_START = "period_start";
    public static final String QUERY_PARAM_PERIOD_END = "period_end";

    private static final String NAME_FIELD = "name";
    private static final String DESCRIPTION_FIELD = "description";
    private static final String TIMEFIELD_FIELD = "time_field";
    private static final String SCHEMA_VERSION_FIELD = "schema_version";
    private static final String INDICES_FIELD = "indices";
    private static final String FILTER_QUERY_FIELD = "filter_query";
    private static final String FEATURE_ATTRIBUTES_FIELD = "feature_attributes";
    private static final String DETECTION_INTERVAL_FIELD = "detection_interval";
    private static final String WINDOW_DELAY_FIELD = "window_delay";
    private static final String SHINGLE_SIZE_FIELD = "shingle_size";
    private static final String LAST_UPDATE_TIME_FIELD = "last_update_time";
    public static final String UI_METADATA_FIELD = "ui_metadata";

    private final String detectorId;
    private final Long version;
    private final String name;
    private final String description;
    private final String timeField;
    private final List<String> indices;
    private final List<Feature> featureAttributes;
    private final QueryBuilder filterQuery;
    private final TimeConfiguration detectionInterval;
    private final TimeConfiguration windowDelay;
    private final Integer shingleSize;
    private final Map<String, Object> uiMetadata;
    private final Integer schemaVersion;
    private final Instant lastUpdateTime;

    /**
     * Constructor function.
     *
     * @param detectorId        detector identifier
     * @param version           detector document version
     * @param name              detector name
     * @param description       description of detector
     * @param timeField         time field
     * @param indices           indices used as detector input
     * @param features          detector feature attributes
     * @param filterQuery       detector filter query
     * @param detectionInterval detecting interval
     * @param windowDelay       max delay window for realtime data
     * @param shingleSize       number of the most recent time intervals to form a shingled data point
     * @param uiMetadata        metadata used by Kibana
     * @param schemaVersion     anomaly detector index mapping version
     * @param lastUpdateTime    detector's last update time
     */
    public AnomalyDetector(
        String detectorId,
        Long version,
        String name,
        String description,
        String timeField,
        List<String> indices,
        List<Feature> features,
        QueryBuilder filterQuery,
        TimeConfiguration detectionInterval,
        TimeConfiguration windowDelay,
        Integer shingleSize,
        Map<String, Object> uiMetadata,
        Integer schemaVersion,
        Instant lastUpdateTime
    ) {
        if (Strings.isBlank(name)) {
            throw new IllegalArgumentException("Detector name should be set");
        }
        if (timeField == null) {
            throw new IllegalArgumentException("Time field should be set");
        }
        if (indices == null || indices.isEmpty()) {
            throw new IllegalArgumentException("Indices should be set");
        }
        if (detectionInterval == null) {
            throw new IllegalArgumentException("Detection interval should be set");
        }
        if (shingleSize != null && shingleSize < 1) {
            throw new IllegalArgumentException("Shingle size must be a positive integer");
        }
        this.detectorId = detectorId;
        this.version = version;
        this.name = name;
        this.description = description;
        this.timeField = timeField;
        this.indices = indices;
        this.featureAttributes = features;
        this.filterQuery = filterQuery;
        this.detectionInterval = detectionInterval;
        this.windowDelay = windowDelay;
        this.shingleSize = shingleSize;
        this.uiMetadata = uiMetadata;
        this.schemaVersion = schemaVersion;
        this.lastUpdateTime = lastUpdateTime;
    }

    public AnomalyDetector(StreamInput input) throws IOException {
        detectorId = input.readString();
        version = input.readLong();
        String name = input.readString();
        if (Strings.isBlank(name)) {
            throw new IllegalArgumentException("Detector name should be set");
        }
        this.name = name;
        description = input.readString();
        String timeField = input.readString();
        if (timeField == null) {
            throw new IllegalArgumentException("Time field should be set");
        }
        this.timeField = timeField;
        List<String> indices = input.readStringList();
        if (indices == null || indices.isEmpty()) {
            throw new IllegalArgumentException("Indices should be set");
        }
        this.indices = indices;
        featureAttributes = input.readList(Feature::new);
        filterQuery = new MatchAllQueryBuilder(input);
        detectionInterval = IntervalTimeConfiguration.readFrom(input);
        windowDelay = IntervalTimeConfiguration.readFrom(input);
        Integer shingleSize = input.readInt();
        if (shingleSize != null && shingleSize < 1) {
            throw new IllegalArgumentException("Shingle size must be a positive integer");
        }
        this.shingleSize = shingleSize;
        uiMetadata = input.readMap();
        schemaVersion = input.readInt();
        lastUpdateTime = input.readInstant();
    }

    public XContentBuilder toXContent(XContentBuilder builder) throws IOException {
        return toXContent(builder, ToXContent.EMPTY_PARAMS);
    }

    public void writeTo(StreamOutput output) throws IOException {
        output.writeString(detectorId);
        output.writeLong(version);
        output.writeString(name);
        output.writeString(description);
        output.writeString(timeField);
        output.writeStringCollection(indices);
        output.writeList(featureAttributes);
        filterQuery.writeTo(output);
        detectionInterval.writeTo(output);
        windowDelay.writeTo(output);
        output.writeInt(shingleSize);
        output.writeMap(uiMetadata);
        output.writeInt(schemaVersion);
        output.writeInstant(lastUpdateTime);
    }

    @Override
    public void writeTo(StreamOutput output) throws IOException {
        output.writeString(detectorId);
        output.writeLong(version);
        output.writeString(name);
        output.writeString(description);
        output.writeString(timeField);
        output.writeStringCollection(indices);
        output.writeList(featureAttributes);
        filterQuery.writeTo(output);
        detectionInterval.writeTo(output);
        windowDelay.writeTo(output);
        output.writeInt(shingleSize);
        output.writeMap(uiMetadata);
        output.writeInt(schemaVersion);
        output.writeInstant(lastUpdateTime);
    }

    @Override
    public XContentBuilder toXContent(XContentBuilder builder, Params params) throws IOException {
        XContentBuilder xContentBuilder = builder
            .startObject()
            .field(NAME_FIELD, name)
            .field(DESCRIPTION_FIELD, description)
            .field(TIMEFIELD_FIELD, timeField)
            .field(INDICES_FIELD, indices.toArray())
            .field(FILTER_QUERY_FIELD, filterQuery)
            .field(DETECTION_INTERVAL_FIELD, detectionInterval)
            .field(WINDOW_DELAY_FIELD, windowDelay)
            .field(SHINGLE_SIZE_FIELD, shingleSize)
            .field(SCHEMA_VERSION_FIELD, schemaVersion);

        if (featureAttributes != null) {
            xContentBuilder.field(FEATURE_ATTRIBUTES_FIELD, featureAttributes.toArray());
        }

        if (uiMetadata != null && !uiMetadata.isEmpty()) {
            xContentBuilder.field(UI_METADATA_FIELD, uiMetadata);
        }
        if (lastUpdateTime != null) {
            xContentBuilder.timeField(LAST_UPDATE_TIME_FIELD, LAST_UPDATE_TIME_FIELD, lastUpdateTime.toEpochMilli());
        }
        return xContentBuilder.endObject();
    }

    /**
     * Parse raw json content into anomaly detector instance.
     *
     * @param parser json based content parser
     * @return anomaly detector instance
     * @throws IOException IOException if content can't be parsed correctly
     */
    public static AnomalyDetector parse(XContentParser parser) throws IOException {
        return parse(parser, null);
    }

    public static AnomalyDetector parse(XContentParser parser, String detectorId) throws IOException {
        return parse(parser, detectorId, null);
    }

    /**
     * Parse raw json content and given detector id into anomaly detector instance.
     *
     * @param parser     json based content parser
     * @param detectorId detector id
     * @param version    detector document version
     * @return anomaly detector instance
     * @throws IOException IOException if content can't be parsed correctly
     */
    public static AnomalyDetector parse(XContentParser parser, String detectorId, Long version) throws IOException {
        return parse(parser, detectorId, version, null, null, null);
    }

    /**
     * Parse raw json content and given detector id into anomaly detector instance.
     *
     * @param parser                      json based content parser
     * @param detectorId                  detector id
     * @param version                     detector document version
     * @param defaultDetectionInterval    default detection interval
     * @param defaultDetectionWindowDelay default detection window delay
     * @param defaultShingleSize           default number of intervals in shingle
     * @return anomaly detector instance
     * @throws IOException IOException if content can't be parsed correctly
     */
    public static AnomalyDetector parse(
        XContentParser parser,
        String detectorId,
        Long version,
        TimeValue defaultDetectionInterval,
        TimeValue defaultDetectionWindowDelay,
        Integer defaultShingleSize
    ) throws IOException {
        String name = null;
        String description = null;
        String timeField = null;
        List<String> indices = new ArrayList<String>();
        QueryBuilder filterQuery = QueryBuilders.matchAllQuery();
        TimeConfiguration detectionInterval = defaultDetectionInterval == null
            ? null
            : new IntervalTimeConfiguration(defaultDetectionInterval.getMinutes(), ChronoUnit.MINUTES);
        TimeConfiguration windowDelay = defaultDetectionWindowDelay == null
            ? null
            : new IntervalTimeConfiguration(defaultDetectionWindowDelay.getSeconds(), ChronoUnit.SECONDS);
        Integer shingleSize = defaultShingleSize;
        List<Feature> features = new ArrayList<>();
        int schemaVersion = 0;
        Map<String, Object> uiMetadata = null;
        Instant lastUpdateTime = null;

        ensureExpectedToken(XContentParser.Token.START_OBJECT, parser.currentToken(), parser::getTokenLocation);
        while (parser.nextToken() != XContentParser.Token.END_OBJECT) {
            String fieldName = parser.currentName();
            parser.nextToken();

            switch (fieldName) {
                case NAME_FIELD:
                    name = parser.text();
                    break;
                case DESCRIPTION_FIELD:
                    description = parser.text();
                    break;
                case TIMEFIELD_FIELD:
                    timeField = parser.text();
                    break;
                case INDICES_FIELD:
                    ensureExpectedToken(XContentParser.Token.START_ARRAY, parser.currentToken(), parser::getTokenLocation);
                    while (parser.nextToken() != XContentParser.Token.END_ARRAY) {
                        indices.add(parser.text());
                    }
                    break;
                case UI_METADATA_FIELD:
                    uiMetadata = parser.map();
                    break;
                case SCHEMA_VERSION_FIELD:
                    schemaVersion = parser.intValue();
                    break;
                case FILTER_QUERY_FIELD:
                    ensureExpectedToken(XContentParser.Token.START_OBJECT, parser.currentToken(), parser::getTokenLocation);
                    try {
                        filterQuery = parseInnerQueryBuilder(parser);
                    } catch (IllegalArgumentException e) {
                        if (!e.getMessage().contains("empty clause")) {
                            throw e;
                        }
                    }
                    break;
                case DETECTION_INTERVAL_FIELD:
                    detectionInterval = TimeConfiguration.parse(parser);
                    break;
                case FEATURE_ATTRIBUTES_FIELD:
                    ensureExpectedToken(XContentParser.Token.START_ARRAY, parser.currentToken(), parser::getTokenLocation);
                    while (parser.nextToken() != XContentParser.Token.END_ARRAY) {
                        features.add(Feature.parse(parser));
                    }
                    break;
                case WINDOW_DELAY_FIELD:
                    windowDelay = TimeConfiguration.parse(parser);
                    break;
                case SHINGLE_SIZE_FIELD:
                    shingleSize = parser.intValue();
                    break;
                case LAST_UPDATE_TIME_FIELD:
                    lastUpdateTime = ParseUtils.toInstant(parser);
                    break;
                default:
                    parser.skipChildren();
                    break;
            }
        }
        return new AnomalyDetector(
            detectorId,
            version,
            name,
            description,
            timeField,
            indices,
            features,
            filterQuery,
            detectionInterval,
            windowDelay,
            shingleSize,
            uiMetadata,
            schemaVersion,
            lastUpdateTime
        );
    }

    public SearchSourceBuilder generateFeatureQuery() {
        SearchSourceBuilder generatedFeatureQuery = new SearchSourceBuilder().query(filterQuery);
        if (this.getFeatureAttributes() != null) {
            this.getFeatureAttributes().stream().forEach(feature -> generatedFeatureQuery.aggregation(feature.getAggregation()));
        }
        return generatedFeatureQuery;
    }

    @Generated
    @Override
    public boolean equals(Object o) {
        if (this == o)
            return true;
        if (o == null || getClass() != o.getClass())
            return false;
        AnomalyDetector detector = (AnomalyDetector) o;
        return Objects.equal(getName(), detector.getName())
            && Objects.equal(getDescription(), detector.getDescription())
            && Objects.equal(getTimeField(), detector.getTimeField())
            && Objects.equal(getIndices(), detector.getIndices())
            && Objects.equal(getFeatureAttributes(), detector.getFeatureAttributes())
            && Objects.equal(getFilterQuery(), detector.getFilterQuery())
            && Objects.equal(getDetectionInterval(), detector.getDetectionInterval())
            && Objects.equal(getWindowDelay(), detector.getWindowDelay())
            && Objects.equal(getSchemaVersion(), detector.getSchemaVersion());
    }

    @Generated
    @Override
    public int hashCode() {
        return Objects
            .hashCode(
                detectorId,
                name,
                description,
                timeField,
                indices,
                featureAttributes,
                detectionInterval,
                windowDelay,
                shingleSize,
                uiMetadata,
                schemaVersion,
                lastUpdateTime
            );
    }

    public String getDetectorId() {
        return detectorId;
    }

    public Long getVersion() {
        return version;
    }

    public String getName() {
        return name;
    }

    public String getDescription() {
        return description;
    }

    public String getTimeField() {
        return timeField;
    }

    public List<String> getIndices() {
        return indices;
    }

    public List<Feature> getFeatureAttributes() {
        return featureAttributes;
    }

    public QueryBuilder getFilterQuery() {
        return filterQuery;
    }

    /**
     * Returns enabled feature ids in the same order in feature attributes.
     *
     * @return a list of filtered feature ids.
     */
    public List<String> getEnabledFeatureIds() {
        return featureAttributes.stream().filter(Feature::getEnabled).map(Feature::getId).collect(Collectors.toList());
    }

    public List<String> getEnabledFeatureNames() {
        return featureAttributes.stream().filter(Feature::getEnabled).map(Feature::getName).collect(Collectors.toList());
    }

    public TimeConfiguration getDetectionInterval() {
        return detectionInterval;
    }

    public TimeConfiguration getWindowDelay() {
        return windowDelay;
    }

    public Integer getShingleSize() {
        return shingleSize == null ? DEFAULT_SHINGLE_SIZE : shingleSize;
    }

    public Map<String, Object> getUiMetadata() {
        return uiMetadata;
    }

    public Integer getSchemaVersion() {
        return schemaVersion;
    }

    public Instant getLastUpdateTime() {
        return lastUpdateTime;
    }

}<|MERGE_RESOLUTION|>--- conflicted
+++ resolved
@@ -31,10 +31,7 @@
 import org.elasticsearch.common.ParseField;
 import org.elasticsearch.common.io.stream.StreamInput;
 import org.elasticsearch.common.io.stream.StreamOutput;
-<<<<<<< HEAD
-=======
 import org.elasticsearch.common.io.stream.Writeable;
->>>>>>> de644dec
 import org.elasticsearch.common.unit.TimeValue;
 import org.elasticsearch.common.xcontent.NamedXContentRegistry;
 import org.elasticsearch.common.xcontent.ToXContent;
@@ -197,23 +194,6 @@
         return toXContent(builder, ToXContent.EMPTY_PARAMS);
     }
 
-    public void writeTo(StreamOutput output) throws IOException {
-        output.writeString(detectorId);
-        output.writeLong(version);
-        output.writeString(name);
-        output.writeString(description);
-        output.writeString(timeField);
-        output.writeStringCollection(indices);
-        output.writeList(featureAttributes);
-        filterQuery.writeTo(output);
-        detectionInterval.writeTo(output);
-        windowDelay.writeTo(output);
-        output.writeInt(shingleSize);
-        output.writeMap(uiMetadata);
-        output.writeInt(schemaVersion);
-        output.writeInstant(lastUpdateTime);
-    }
-
     @Override
     public void writeTo(StreamOutput output) throws IOException {
         output.writeString(detectorId);
