/*
 * Copyright 2020 Amazon.com, Inc. or its affiliates. All Rights Reserved.
 *
 * Licensed under the Apache License, Version 2.0 (the "License").
 * You may not use this file except in compliance with the License.
 * A copy of the License is located at
 *
 *     http://www.apache.org/licenses/LICENSE-2.0
 *
 * or in the "license" file accompanying this file. This file is distributed
 * on an "AS IS" BASIS, WITHOUT WARRANTIES OR CONDITIONS OF ANY KIND, either
 * express or implied. See the License for the specific language governing
 * permissions and limitations under the License.
 */

package com.amazon.opendistroforelasticsearch.ad.model;

import static com.amazon.opendistroforelasticsearch.ad.settings.AnomalyDetectorSettings.DEFAULT_AD_JOB_LOC_DURATION_SECONDS;
import static org.elasticsearch.common.xcontent.XContentParserUtils.ensureExpectedToken;

import java.io.IOException;
import java.time.Instant;

import org.elasticsearch.common.ParseField;
import org.elasticsearch.common.io.stream.StreamInput;
import org.elasticsearch.common.io.stream.StreamOutput;
<<<<<<< HEAD
=======
import org.elasticsearch.common.io.stream.Writeable;
>>>>>>> de644dec
import org.elasticsearch.common.xcontent.NamedXContentRegistry;
import org.elasticsearch.common.xcontent.ToXContentObject;
import org.elasticsearch.common.xcontent.XContentBuilder;
import org.elasticsearch.common.xcontent.XContentParser;

import com.amazon.opendistroforelasticsearch.ad.util.ParseUtils;
import com.amazon.opendistroforelasticsearch.jobscheduler.spi.ScheduledJobParameter;
import com.amazon.opendistroforelasticsearch.jobscheduler.spi.schedule.CronSchedule;
import com.amazon.opendistroforelasticsearch.jobscheduler.spi.schedule.IntervalSchedule;
import com.amazon.opendistroforelasticsearch.jobscheduler.spi.schedule.Schedule;
import com.amazon.opendistroforelasticsearch.jobscheduler.spi.schedule.ScheduleParser;
import com.google.common.base.Objects;

/**
 * Anomaly detector job.
 */
<<<<<<< HEAD
public class AnomalyDetectorJob implements ToXContentObject, ScheduledJobParameter {
=======
public class AnomalyDetectorJob implements Writeable, ToXContentObject, ScheduledJobParameter {
>>>>>>> de644dec
    enum ScheduleType {
        CRON,
        INTERVAL
    }

    public static final String PARSE_FIELD_NAME = "AnomalyDetectorJob";
    public static final NamedXContentRegistry.Entry XCONTENT_REGISTRY = new NamedXContentRegistry.Entry(
        AnomalyDetectorJob.class,
        new ParseField(PARSE_FIELD_NAME),
        it -> parse(it)
    );

    public static final String ANOMALY_DETECTOR_JOB_INDEX = ".opendistro-anomaly-detector-jobs";
    public static final String NAME_FIELD = "name";
    public static final String LAST_UPDATE_TIME_FIELD = "last_update_time";
    public static final String LOCK_DURATION_SECONDS = "lock_duration_seconds";

    private static final String SCHEDULE_FIELD = "schedule";
    private static final String WINDOW_DELAY_FIELD = "window_delay";
    private static final String IS_ENABLED_FIELD = "enabled";
    private static final String ENABLED_TIME_FIELD = "enabled_time";
    private static final String DISABLED_TIME_FIELD = "disabled_time";

    private final String name;
    private final Schedule schedule;
    private final TimeConfiguration windowDelay;
    private final Boolean isEnabled;
    private final Instant enabledTime;
    private final Instant disabledTime;
    private final Instant lastUpdateTime;
    private final Long lockDurationSeconds;

    public AnomalyDetectorJob(
        String name,
        Schedule schedule,
        TimeConfiguration windowDelay,
        Boolean isEnabled,
        Instant enabledTime,
        Instant disabledTime,
        Instant lastUpdateTime,
        Long lockDurationSeconds
    ) {
        this.name = name;
        this.schedule = schedule;
        this.windowDelay = windowDelay;
        this.isEnabled = isEnabled;
        this.enabledTime = enabledTime;
        this.disabledTime = disabledTime;
        this.lastUpdateTime = lastUpdateTime;
        this.lockDurationSeconds = lockDurationSeconds;
    }

    public AnomalyDetectorJob(StreamInput input) throws IOException {
        name = input.readString();
        if (input.readEnum(AnomalyDetectorJob.ScheduleType.class) == ScheduleType.CRON) {
            schedule = new CronSchedule(input);
        } else {
            schedule = new IntervalSchedule(input);
        }
        windowDelay = IntervalTimeConfiguration.readFrom(input);
        isEnabled = input.readBoolean();
        enabledTime = input.readInstant();
        disabledTime = input.readInstant();
        lastUpdateTime = input.readInstant();
        lockDurationSeconds = input.readLong();
    }

    @Override
    public XContentBuilder toXContent(XContentBuilder builder, Params params) throws IOException {
        XContentBuilder xContentBuilder = builder
            .startObject()
            .field(NAME_FIELD, name)
            .field(SCHEDULE_FIELD, schedule)
            .field(WINDOW_DELAY_FIELD, windowDelay)
            .field(IS_ENABLED_FIELD, isEnabled)
            .field(ENABLED_TIME_FIELD, enabledTime.toEpochMilli())
            .field(LAST_UPDATE_TIME_FIELD, lastUpdateTime.toEpochMilli())
            .field(LOCK_DURATION_SECONDS, lockDurationSeconds);
        if (disabledTime != null) {
            xContentBuilder.field(DISABLED_TIME_FIELD, disabledTime.toEpochMilli());
        }
        return xContentBuilder.endObject();
    }

<<<<<<< HEAD
=======
    @Override
>>>>>>> de644dec
    public void writeTo(StreamOutput output) throws IOException {
        output.writeString(name);
        if (schedule instanceof CronSchedule) {
            output.writeEnum(ScheduleType.CRON);
        } else {
            output.writeEnum(ScheduleType.INTERVAL);
        }
        schedule.writeTo(output);
        windowDelay.writeTo(output);
        output.writeInstant(enabledTime);
        output.writeInstant(disabledTime);
        output.writeInstant(lastUpdateTime);
        output.writeLong(lockDurationSeconds);
    }

    public static AnomalyDetectorJob parse(XContentParser parser) throws IOException {
        String name = null;
        Schedule schedule = null;
        TimeConfiguration windowDelay = null;
        // we cannot set it to null as isEnabled() would do the unboxing and results in null pointer exception
        Boolean isEnabled = Boolean.FALSE;
        Instant enabledTime = null;
        Instant disabledTime = null;
        Instant lastUpdateTime = null;
        Long lockDurationSeconds = DEFAULT_AD_JOB_LOC_DURATION_SECONDS;

        ensureExpectedToken(XContentParser.Token.START_OBJECT, parser.currentToken(), parser::getTokenLocation);
        while (parser.nextToken() != XContentParser.Token.END_OBJECT) {
            String fieldName = parser.currentName();
            parser.nextToken();

            switch (fieldName) {
                case NAME_FIELD:
                    name = parser.text();
                    break;
                case SCHEDULE_FIELD:
                    schedule = ScheduleParser.parse(parser);
                    break;
                case WINDOW_DELAY_FIELD:
                    windowDelay = TimeConfiguration.parse(parser);
                    break;
                case IS_ENABLED_FIELD:
                    isEnabled = parser.booleanValue();
                    break;
                case ENABLED_TIME_FIELD:
                    enabledTime = ParseUtils.toInstant(parser);
                    break;
                case DISABLED_TIME_FIELD:
                    disabledTime = ParseUtils.toInstant(parser);
                    break;
                case LAST_UPDATE_TIME_FIELD:
                    lastUpdateTime = ParseUtils.toInstant(parser);
                    break;
                case LOCK_DURATION_SECONDS:
                    lockDurationSeconds = parser.longValue();
                    break;
                default:
                    parser.skipChildren();
                    break;
            }
        }
        return new AnomalyDetectorJob(
            name,
            schedule,
            windowDelay,
            isEnabled,
            enabledTime,
            disabledTime,
            lastUpdateTime,
            lockDurationSeconds
        );
    }

    @Override
    public boolean equals(Object o) {
        if (this == o)
            return true;
        if (o == null || getClass() != o.getClass())
            return false;
        AnomalyDetectorJob that = (AnomalyDetectorJob) o;
        return Objects.equal(getName(), that.getName())
            && Objects.equal(getSchedule(), that.getSchedule())
            && Objects.equal(isEnabled(), that.isEnabled())
            && Objects.equal(getEnabledTime(), that.getEnabledTime())
            && Objects.equal(getDisabledTime(), that.getDisabledTime())
            && Objects.equal(getLastUpdateTime(), that.getLastUpdateTime())
            && Objects.equal(getLockDurationSeconds(), that.getLockDurationSeconds());
    }

    @Override
    public int hashCode() {
        return Objects.hashCode(name, schedule, isEnabled, enabledTime, lastUpdateTime);
    }

    @Override
    public String getName() {
        return name;
    }

    @Override
    public Schedule getSchedule() {
        return schedule;
    }

    public TimeConfiguration getWindowDelay() {
        return windowDelay;
    }

    @Override
    public boolean isEnabled() {
        return isEnabled;
    }

    @Override
    public Instant getEnabledTime() {
        return enabledTime;
    }

    public Instant getDisabledTime() {
        return disabledTime;
    }

    @Override
    public Instant getLastUpdateTime() {
        return lastUpdateTime;
    }

    @Override
    public Long getLockDurationSeconds() {
        return lockDurationSeconds;
    }
}<|MERGE_RESOLUTION|>--- conflicted
+++ resolved
@@ -24,10 +24,7 @@
 import org.elasticsearch.common.ParseField;
 import org.elasticsearch.common.io.stream.StreamInput;
 import org.elasticsearch.common.io.stream.StreamOutput;
-<<<<<<< HEAD
-=======
 import org.elasticsearch.common.io.stream.Writeable;
->>>>>>> de644dec
 import org.elasticsearch.common.xcontent.NamedXContentRegistry;
 import org.elasticsearch.common.xcontent.ToXContentObject;
 import org.elasticsearch.common.xcontent.XContentBuilder;
@@ -44,11 +41,7 @@
 /**
  * Anomaly detector job.
  */
-<<<<<<< HEAD
-public class AnomalyDetectorJob implements ToXContentObject, ScheduledJobParameter {
-=======
 public class AnomalyDetectorJob implements Writeable, ToXContentObject, ScheduledJobParameter {
->>>>>>> de644dec
     enum ScheduleType {
         CRON,
         INTERVAL
@@ -133,10 +126,7 @@
         return xContentBuilder.endObject();
     }
 
-<<<<<<< HEAD
-=======
-    @Override
->>>>>>> de644dec
+    @Override
     public void writeTo(StreamOutput output) throws IOException {
         output.writeString(name);
         if (schedule instanceof CronSchedule) {
