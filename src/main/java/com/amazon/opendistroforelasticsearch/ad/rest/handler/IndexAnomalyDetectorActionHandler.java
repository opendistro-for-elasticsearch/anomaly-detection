--- conflicted
+++ resolved
@@ -407,11 +407,8 @@
             anomalyDetector.getUiMetadata(),
             anomalyDetector.getSchemaVersion(),
             Instant.now(),
-<<<<<<< HEAD
+            anomalyDetector.getCategoryField(),
             anomalyDetector.getUser()
-=======
-            anomalyDetector.getCategoryField()
->>>>>>> 2175fde1
         );
         IndexRequest indexRequest = new IndexRequest(ANOMALY_DETECTORS_INDEX)
             .setRefreshPolicy(refreshPolicy)
