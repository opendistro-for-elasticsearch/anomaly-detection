/*
 * Copyright 2020 Amazon.com, Inc. or its affiliates. All Rights Reserved.
 *
 * Licensed under the Apache License, Version 2.0 (the "License").
 * You may not use this file except in compliance with the License.
 * A copy of the License is located at
 *
 *     http://www.apache.org/licenses/LICENSE-2.0
 *
 * or in the "license" file accompanying this file. This file is distributed
 * on an "AS IS" BASIS, WITHOUT WARRANTIES OR CONDITIONS OF ANY KIND, either
 * express or implied. See the License for the specific language governing
 * permissions and limitations under the License.
 */

package com.amazon.opendistroforelasticsearch.ad.rest.handler;

import static com.amazon.opendistroforelasticsearch.ad.model.AnomalyDetector.ANOMALY_DETECTORS_INDEX;
import static com.amazon.opendistroforelasticsearch.ad.util.RestHandlerUtils.XCONTENT_WITH_TYPE;

import java.io.IOException;
import java.time.Instant;
import java.util.Arrays;
import java.util.stream.Collectors;

import org.apache.commons.lang.StringUtils;
import org.apache.logging.log4j.LogManager;
import org.apache.logging.log4j.Logger;
import org.elasticsearch.ElasticsearchStatusException;
import org.elasticsearch.action.ActionListener;
import org.elasticsearch.action.admin.indices.create.CreateIndexResponse;
import org.elasticsearch.action.get.GetRequest;
import org.elasticsearch.action.get.GetResponse;
import org.elasticsearch.action.index.IndexRequest;
import org.elasticsearch.action.index.IndexResponse;
import org.elasticsearch.action.search.SearchRequest;
import org.elasticsearch.action.search.SearchResponse;
import org.elasticsearch.action.support.WriteRequest;
import org.elasticsearch.action.support.replication.ReplicationResponse;
import org.elasticsearch.client.Client;
import org.elasticsearch.cluster.service.ClusterService;
import org.elasticsearch.common.settings.Settings;
import org.elasticsearch.common.unit.TimeValue;
import org.elasticsearch.common.xcontent.NamedXContentRegistry;
import org.elasticsearch.common.xcontent.XContentFactory;
import org.elasticsearch.index.query.BoolQueryBuilder;
import org.elasticsearch.index.query.QueryBuilder;
import org.elasticsearch.index.query.QueryBuilders;
import org.elasticsearch.rest.RestRequest;
import org.elasticsearch.rest.RestStatus;
import org.elasticsearch.search.builder.SearchSourceBuilder;

import com.amazon.opendistroforelasticsearch.ad.indices.AnomalyDetectionIndices;
import com.amazon.opendistroforelasticsearch.ad.model.AnomalyDetector;
import com.amazon.opendistroforelasticsearch.ad.transport.IndexAnomalyDetectorResponse;
import com.amazon.opendistroforelasticsearch.ad.util.RestHandlerUtils;

/**
 * Anomaly detector REST action handler to process POST/PUT request.
 * POST request is for creating anomaly detector.
 * PUT request is for updating anomaly detector.
 */
public class IndexAnomalyDetectorActionHandler {

    private final AnomalyDetectionIndices anomalyDetectionIndices;
    private final String detectorId;
    private final Long seqNo;
    private final Long primaryTerm;
    private final WriteRequest.RefreshPolicy refreshPolicy;
    private final AnomalyDetector anomalyDetector;
    private final ClusterService clusterService;

    private final Logger logger = LogManager.getLogger(IndexAnomalyDetectorActionHandler.class);
    private final TimeValue requestTimeout;
    private final Integer maxAnomalyDetectors;
    private final Integer maxAnomalyFeatures;
    private final AnomalyDetectorActionHandler handler = new AnomalyDetectorActionHandler();
    private final RestRequest.Method method;
    private final Client client;
    private final NamedXContentRegistry xContentRegistry;
<<<<<<< HEAD
    // TODO vemsarat@ add support for AbstractHandler when JobIndex is completed
=======
>>>>>>> ebf145ad
    private final Settings settings;
    private final ActionListener<IndexAnomalyDetectorResponse> listener;

    /**
     * Constructor function.
     *
     * @param settings                ES settings
     * @param clusterService          ClusterService
     * @param client                  ES node client that executes actions on the local node
     * @param listener                 ES channel used to construct bytes / builder based outputs, and send responses
     * @param anomalyDetectionIndices anomaly detector index manager
     * @param detectorId              detector identifier
     * @param seqNo                   sequence number of last modification
     * @param primaryTerm             primary term of last modification
     * @param refreshPolicy           refresh policy
     * @param anomalyDetector         anomaly detector instance
     * @param requestTimeout          request time out configuration
     * @param maxAnomalyDetectors     max anomaly detector allowed
     * @param maxAnomalyFeatures      max features allowed per detector
     * @param method                  Rest Method type
     * @param xContentRegistry        Registry which is used for XContentParser
     */
    public IndexAnomalyDetectorActionHandler(
        Settings settings,
        ClusterService clusterService,
        Client client,
        ActionListener<IndexAnomalyDetectorResponse> listener,
        AnomalyDetectionIndices anomalyDetectionIndices,
        String detectorId,
        Long seqNo,
        Long primaryTerm,
        WriteRequest.RefreshPolicy refreshPolicy,
        AnomalyDetector anomalyDetector,
        TimeValue requestTimeout,
        Integer maxAnomalyDetectors,
        Integer maxAnomalyFeatures,
        RestRequest.Method method,
        NamedXContentRegistry xContentRegistry
    ) {
        this.settings = settings;
        this.clusterService = clusterService;
        this.client = client;
        this.anomalyDetectionIndices = anomalyDetectionIndices;
        this.listener = listener;
        this.detectorId = detectorId;
        this.seqNo = seqNo;
        this.primaryTerm = primaryTerm;
        this.refreshPolicy = refreshPolicy;
        this.anomalyDetector = anomalyDetector;
        this.requestTimeout = requestTimeout;
        this.maxAnomalyDetectors = maxAnomalyDetectors;
        this.maxAnomalyFeatures = maxAnomalyFeatures;
        this.method = method;
        this.xContentRegistry = xContentRegistry;
    }

    /**
     * Start function to process create/update anomaly detector request.
     * Check if anomaly detector index exist first, if not, will create first.
     *
     * @throws IOException IOException from {@link AnomalyDetectionIndices#initAnomalyDetectorIndexIfAbsent(ActionListener)}
     */
    public void start() throws IOException {
        if (!anomalyDetectionIndices.doesAnomalyDetectorIndexExist()) {
<<<<<<< HEAD
            System.out.println("AnomalyDetector Indices do not exist");
=======
>>>>>>> ebf145ad
            logger.info("AnomalyDetector Indices do not exist");
            anomalyDetectionIndices
                .initAnomalyDetectorIndex(
                    ActionListener.wrap(response -> onCreateMappingsResponse(response), exception -> listener.onFailure(exception))
                );
        } else {
<<<<<<< HEAD
            System.out.println("AnomalyDetector Indices do exist");
=======
>>>>>>> ebf145ad
            logger.info("AnomalyDetector Indices do exist, calling prepareAnomalyDetectorIndexing");
            prepareAnomalyDetectorIndexing();
        }
    }

    /**
     * Prepare for indexing a new anomaly detector.
     */
    private void prepareAnomalyDetectorIndexing() {
        // TODO: check if aggregation query will return only one number. Not easy to validate,
        // 1).If index has only one document
        // 2).If filter will only return one document,
        // 3).If custom expression has specific logic to return one number for some case,
        // but multiple for others, like some if/else branch
        logger.info("prepareAnomalyDetectorIndexing called after creating indices");
        String error = RestHandlerUtils.validateAnomalyDetector(anomalyDetector, maxAnomalyFeatures);
        if (StringUtils.isNotBlank(error)) {
<<<<<<< HEAD
            logger.info("Logging error from #169 " + error);
=======
>>>>>>> ebf145ad
            listener.onFailure(new ElasticsearchStatusException(error, RestStatus.BAD_REQUEST));
            return;
        }
        if (method == RestRequest.Method.PUT) {
<<<<<<< HEAD
            logger.info("#174 Request Method is PUT ");
=======
>>>>>>> ebf145ad
            handler.getDetectorJob(clusterService, client, detectorId, listener, () -> updateAnomalyDetector(detectorId), xContentRegistry);
        } else {
            logger.info("#177 creating Anomaly Detector");
            createAnomalyDetector();
        }
    }

    private void updateAnomalyDetector(String detectorId) {
        GetRequest request = new GetRequest(ANOMALY_DETECTORS_INDEX, detectorId);
        client
            .get(
                request,
                ActionListener.wrap(response -> onGetAnomalyDetectorResponse(response), exception -> listener.onFailure(exception))
            );
    }

    private void onGetAnomalyDetectorResponse(GetResponse response) throws IOException {
        if (!response.isExists()) {
            listener
                .onFailure(new ElasticsearchStatusException("AnomalyDetector is not found with id: " + detectorId, RestStatus.NOT_FOUND));
            return;
        }

        searchAdInputIndices(detectorId);
    }

    private void createAnomalyDetector() {
        try {
            logger.info("#198 Request Method is PUT ");
            QueryBuilder query = QueryBuilders.matchAllQuery();
            SearchSourceBuilder searchSourceBuilder = new SearchSourceBuilder().query(query).size(0).timeout(requestTimeout);

            SearchRequest searchRequest = new SearchRequest(ANOMALY_DETECTORS_INDEX).source(searchSourceBuilder);

            client
                .search(
                    searchRequest,
                    ActionListener.wrap(response -> onSearchAdResponse(response), exception -> listener.onFailure(exception))
                );
        } catch (Exception e) {
            listener.onFailure(e);
        }
    }

    private void onSearchAdResponse(SearchResponse response) throws IOException {
        logger.info("#211 onSearchAdResponse is called ");
        if (response.getHits().getTotalHits().value >= maxAnomalyDetectors) {
            String errorMsg = "Can't create anomaly detector more than " + maxAnomalyDetectors;
            logger.error(errorMsg);
            listener.onFailure(new IllegalArgumentException(errorMsg));
        } else {
            searchAdInputIndices(null);
        }
    }

    private void searchAdInputIndices(String detectorId) {
        logger.info("#222 searchAdInputIndices is called ");
        SearchSourceBuilder searchSourceBuilder = new SearchSourceBuilder()
            .query(QueryBuilders.matchAllQuery())
            .size(0)
            .timeout(requestTimeout);

        SearchRequest searchRequest = new SearchRequest(anomalyDetector.getIndices().toArray(new String[0])).source(searchSourceBuilder);

        client
            .search(
                searchRequest,
                ActionListener
                    .wrap(
                        searchResponse -> onSearchAdInputIndicesResponse(searchResponse, detectorId),
                        exception -> listener.onFailure(exception)
                    )
            );
    }

    private void onSearchAdInputIndicesResponse(SearchResponse response, String detectorId) throws IOException {
        logger.info("#239 onSearchAdInputIndicesResponse is called ");
        if (response.getHits().getTotalHits().value == 0) {
            String errorMsg = "Can't create anomaly detector as no document found in indices: "
                + Arrays.toString(anomalyDetector.getIndices().toArray(new String[0]));
            logger.error(errorMsg);
            listener.onFailure(new IllegalArgumentException(errorMsg));
        } else {
            checkADNameExists(detectorId);
        }
    }

    private void checkADNameExists(String detectorId) throws IOException {
        BoolQueryBuilder boolQueryBuilder = new BoolQueryBuilder();
        // src/main/resources/mappings/anomaly-detectors.json#L14
        boolQueryBuilder.must(QueryBuilders.termQuery("name.keyword", anomalyDetector.getName()));
        if (StringUtils.isNotBlank(detectorId)) {
            boolQueryBuilder.mustNot(QueryBuilders.termQuery(RestHandlerUtils._ID, detectorId));
        }
        SearchSourceBuilder searchSourceBuilder = new SearchSourceBuilder().query(boolQueryBuilder).timeout(requestTimeout);
        SearchRequest searchRequest = new SearchRequest(ANOMALY_DETECTORS_INDEX).source(searchSourceBuilder);

        client
            .search(
                searchRequest,
                ActionListener
                    .wrap(
                        searchResponse -> onSearchADNameResponse(searchResponse, detectorId, anomalyDetector.getName()),
                        exception -> listener.onFailure(exception)
                    )
            );
    }

    private void onSearchADNameResponse(SearchResponse response, String detectorId, String name) throws IOException {
        if (response.getHits().getTotalHits().value > 0) {
            String errorMsg = String
                .format(
                    "Cannot create anomaly detector with name [%s] as it's already used by detector %s",
                    name,
                    Arrays.stream(response.getHits().getHits()).map(hit -> hit.getId()).collect(Collectors.toList())
                );
            logger.warn(errorMsg);
            listener.onFailure(new IllegalArgumentException(errorMsg));
        } else {
            indexAnomalyDetector(detectorId);
        }
    }

    private void indexAnomalyDetector(String detectorId) throws IOException {
        AnomalyDetector detector = new AnomalyDetector(
            anomalyDetector.getDetectorId(),
            anomalyDetector.getVersion(),
            anomalyDetector.getName(),
            anomalyDetector.getDescription(),
            anomalyDetector.getTimeField(),
            anomalyDetector.getIndices(),
            anomalyDetector.getFeatureAttributes(),
            anomalyDetector.getFilterQuery(),
            anomalyDetector.getDetectionInterval(),
            anomalyDetector.getWindowDelay(),
            anomalyDetector.getShingleSize(),
            anomalyDetector.getUiMetadata(),
            anomalyDetector.getSchemaVersion(),
            Instant.now()
        );
        IndexRequest indexRequest = new IndexRequest(ANOMALY_DETECTORS_INDEX)
            .setRefreshPolicy(refreshPolicy)
            .source(detector.toXContent(XContentFactory.jsonBuilder(), XCONTENT_WITH_TYPE))
            .setIfSeqNo(seqNo)
            .setIfPrimaryTerm(primaryTerm)
            .timeout(requestTimeout);
        if (detectorId != null) {
            indexRequest.id(detectorId);
        }
        client.index(indexRequest, new ActionListener<IndexResponse>() {
            @Override
            public void onResponse(IndexResponse indexResponse) {
                String errorMsg = checkShardsFailure(indexResponse);
                if (errorMsg != null) {
                    listener.onFailure(new ElasticsearchStatusException(errorMsg, indexResponse.status()));
                    return;
                }
                listener
                    .onResponse(
                        new IndexAnomalyDetectorResponse(
                            indexResponse.getId(),
                            indexResponse.getVersion(),
                            indexResponse.getSeqNo(),
                            indexResponse.getPrimaryTerm(),
                            RestStatus.CREATED
                        )
                    );
            }

            @Override
            public void onFailure(Exception e) {
                listener.onFailure(e);
            }
        });
    }

    private void onCreateMappingsResponse(CreateIndexResponse response) throws IOException {
        if (response.isAcknowledged()) {
            logger.info("Created {} with mappings.", ANOMALY_DETECTORS_INDEX);
            prepareAnomalyDetectorIndexing();
        } else {
            logger.warn("Created {} with mappings call not acknowledged.", ANOMALY_DETECTORS_INDEX);
            listener
                .onFailure(
                    new ElasticsearchStatusException(
                        "Created " + ANOMALY_DETECTORS_INDEX + "with mappings call not acknowledged.",
                        RestStatus.INTERNAL_SERVER_ERROR
                    )
                );
        }
    }

    private String checkShardsFailure(IndexResponse response) {
        StringBuilder failureReasons = new StringBuilder();
        if (response.getShardInfo().getFailed() > 0) {
            for (ReplicationResponse.ShardInfo.Failure failure : response.getShardInfo().getFailures()) {
                failureReasons.append(failure);
            }
            return failureReasons.toString();
        }
        return null;
    }
}<|MERGE_RESOLUTION|>--- conflicted
+++ resolved
@@ -78,10 +78,6 @@
     private final RestRequest.Method method;
     private final Client client;
     private final NamedXContentRegistry xContentRegistry;
-<<<<<<< HEAD
-    // TODO vemsarat@ add support for AbstractHandler when JobIndex is completed
-=======
->>>>>>> ebf145ad
     private final Settings settings;
     private final ActionListener<IndexAnomalyDetectorResponse> listener;
 
@@ -146,20 +142,12 @@
      */
     public void start() throws IOException {
         if (!anomalyDetectionIndices.doesAnomalyDetectorIndexExist()) {
-<<<<<<< HEAD
-            System.out.println("AnomalyDetector Indices do not exist");
-=======
->>>>>>> ebf145ad
             logger.info("AnomalyDetector Indices do not exist");
             anomalyDetectionIndices
                 .initAnomalyDetectorIndex(
                     ActionListener.wrap(response -> onCreateMappingsResponse(response), exception -> listener.onFailure(exception))
                 );
         } else {
-<<<<<<< HEAD
-            System.out.println("AnomalyDetector Indices do exist");
-=======
->>>>>>> ebf145ad
             logger.info("AnomalyDetector Indices do exist, calling prepareAnomalyDetectorIndexing");
             prepareAnomalyDetectorIndexing();
         }
@@ -177,18 +165,10 @@
         logger.info("prepareAnomalyDetectorIndexing called after creating indices");
         String error = RestHandlerUtils.validateAnomalyDetector(anomalyDetector, maxAnomalyFeatures);
         if (StringUtils.isNotBlank(error)) {
-<<<<<<< HEAD
-            logger.info("Logging error from #169 " + error);
-=======
->>>>>>> ebf145ad
             listener.onFailure(new ElasticsearchStatusException(error, RestStatus.BAD_REQUEST));
             return;
         }
         if (method == RestRequest.Method.PUT) {
-<<<<<<< HEAD
-            logger.info("#174 Request Method is PUT ");
-=======
->>>>>>> ebf145ad
             handler.getDetectorJob(clusterService, client, detectorId, listener, () -> updateAnomalyDetector(detectorId), xContentRegistry);
         } else {
             logger.info("#177 creating Anomaly Detector");
