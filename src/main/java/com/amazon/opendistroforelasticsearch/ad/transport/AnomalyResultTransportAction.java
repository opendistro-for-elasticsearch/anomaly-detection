/*
 * Copyright 2019 Amazon.com, Inc. or its affiliates. All Rights Reserved.
 *
 * Licensed under the Apache License, Version 2.0 (the "License").
 * You may not use this file except in compliance with the License.
 * A copy of the License is located at
 *
 *     http://www.apache.org/licenses/LICENSE-2.0
 *
 * or in the "license" file accompanying this file. This file is distributed
 * on an "AS IS" BASIS, WITHOUT WARRANTIES OR CONDITIONS OF ANY KIND, either
 * express or implied. See the License for the specific language governing
 * permissions and limitations under the License.
 */

package com.amazon.opendistroforelasticsearch.ad.transport;

import static org.elasticsearch.common.xcontent.XContentFactory.jsonBuilder;

import java.util.ArrayList;
import java.util.Iterator;
import java.util.List;
import java.util.Locale;
import java.util.Optional;
import java.util.concurrent.Callable;
import java.util.concurrent.CountDownLatch;
import java.util.concurrent.TimeUnit;
import java.util.concurrent.atomic.AtomicReference;
import java.time.Instant;

import com.amazon.opendistroforelasticsearch.ad.breaker.ADCircuitBreakerService;
import com.amazon.opendistroforelasticsearch.ad.cluster.HashRing;
import com.amazon.opendistroforelasticsearch.ad.common.exception.AnomalyDetectionException;
import com.amazon.opendistroforelasticsearch.ad.common.exception.ClientException;
import com.amazon.opendistroforelasticsearch.ad.common.exception.EndRunException;
import com.amazon.opendistroforelasticsearch.ad.common.exception.InternalFailure;
import com.amazon.opendistroforelasticsearch.ad.common.exception.LimitExceededException;
import com.amazon.opendistroforelasticsearch.ad.common.exception.ResourceNotFoundException;
import com.amazon.opendistroforelasticsearch.ad.constant.CommonErrorMessages;
import com.amazon.opendistroforelasticsearch.ad.feature.FeatureManager;
import com.amazon.opendistroforelasticsearch.ad.feature.SinglePointFeatures;
import com.amazon.opendistroforelasticsearch.ad.indices.AnomalyDetectionIndices;
import com.amazon.opendistroforelasticsearch.ad.ml.ModelManager;
import com.amazon.opendistroforelasticsearch.ad.ml.RcfResult;
import com.amazon.opendistroforelasticsearch.ad.ml.rcf.CombinedRcfResult;
import com.amazon.opendistroforelasticsearch.ad.model.AnomalyDetector;
import com.amazon.opendistroforelasticsearch.ad.model.AnomalyResult;
import com.amazon.opendistroforelasticsearch.ad.model.FeatureData;
import com.amazon.opendistroforelasticsearch.ad.settings.AnomalyDetectorSettings;
import com.amazon.opendistroforelasticsearch.ad.stats.ADStats;
import com.amazon.opendistroforelasticsearch.ad.stats.StatNames;
import com.amazon.opendistroforelasticsearch.ad.util.ColdStartRunner;
import com.amazon.opendistroforelasticsearch.ad.util.RestHandlerUtils;
import org.apache.logging.log4j.LogManager;
import org.apache.logging.log4j.Logger;
import org.apache.logging.log4j.message.ParameterizedMessage;
import org.elasticsearch.ElasticsearchException;
import org.elasticsearch.ElasticsearchTimeoutException;
import org.elasticsearch.ExceptionsHelper;
import org.elasticsearch.ResourceAlreadyExistsException;
import org.elasticsearch.action.ActionListener;
import org.elasticsearch.action.ActionListenerResponseHandler;
import org.elasticsearch.action.ActionRequest;
import org.elasticsearch.action.LatchedActionListener;
import org.elasticsearch.action.admin.indices.create.CreateIndexResponse;
import org.elasticsearch.action.bulk.BackoffPolicy;
import org.elasticsearch.action.index.IndexRequest;
import org.elasticsearch.action.index.IndexResponse;
import org.elasticsearch.action.support.ActionFilters;
import org.elasticsearch.action.support.HandledTransportAction;
import org.elasticsearch.action.support.IndicesOptions;
import org.elasticsearch.client.Client;
import org.elasticsearch.cluster.ClusterState;
import org.elasticsearch.cluster.block.ClusterBlockLevel;
import org.elasticsearch.cluster.metadata.IndexNameExpressionResolver;
import org.elasticsearch.cluster.node.DiscoveryNode;
import org.elasticsearch.cluster.node.DiscoveryNodes;
import org.elasticsearch.cluster.service.ClusterService;
import org.elasticsearch.common.inject.Inject;
import org.elasticsearch.common.io.stream.NotSerializableExceptionWrapper;
import org.elasticsearch.common.unit.TimeValue;
import org.elasticsearch.common.util.concurrent.EsRejectedExecutionException;
import org.elasticsearch.common.xcontent.XContentBuilder;
import org.elasticsearch.node.NodeClosedException;
import org.elasticsearch.tasks.Task;
import org.elasticsearch.threadpool.ThreadPool;
import org.elasticsearch.transport.ConnectTransportException;
import org.elasticsearch.transport.ReceiveTimeoutTransportException;
import org.elasticsearch.transport.TransportRequestOptions;
import org.elasticsearch.transport.TransportService;
import org.elasticsearch.common.settings.Settings;

public class AnomalyResultTransportAction extends HandledTransportAction<ActionRequest, AnomalyResultResponse> {

    private static final Logger LOG = LogManager.getLogger(AnomalyResultTransportAction.class);
    static final String NO_MODEL_ERR_MSG = "No RCF models are available either because RCF"
            + " models are not ready or all nodes are unresponsive or the system might have bugs.";
    static final String WAIT_FOR_THRESHOLD_ERR_MSG = "Exception in waiting for threshold result";
    static final String NODE_UNRESPONSIVE_ERR_MSG = "Model node is unresponsive.  Mute model";
    static final String FAIL_TO_SAVE_ERR_MSG = "Fail to save anomaly index: ";
    static final String RETRY_SAVING_ERR_MSG = "Retry in saving anomaly index: ";
    static final String SUCCESS_SAVING_MSG = "Success in saving anomaly index: ";
    static final String READ_WRITE_BLOCKED = "Cannot read/write due to global block.";
    static final String INDEX_READ_BLOCKED = "Cannot read user index due to read block.";
    static final String CANNOT_SAVE_ERR_MSG = "Cannot save anomaly result due to write block.";
    static final String LIMIT_EXCEEDED_EXCEPTION_NAME_UNDERSCORE = ElasticsearchException
            .getExceptionName(new LimitExceededException("", ""));
    static final String RESOURCE_NOT_FOUND_EXCEPTION_NAME_UNDERSCORE = ElasticsearchException
            .getExceptionName(new ResourceNotFoundException("", ""));
    static final String NULL_RESPONSE = "Received null response from";

    private final TransportService transportService;
    private final ADStateManager stateManager;
    private final ColdStartRunner globalRunner;
    private final AnomalyDetectionIndices anomalyDetectionIndices;
    private volatile TimeValue requestTimeout;
    private final Client client;
    private final FeatureManager featureManager;
    private final ModelManager modelManager;
    private final HashRing hashRing;
    private final TransportRequestOptions option;
    private final ClusterService clusterService;
    private final IndexNameExpressionResolver indexNameExpressionResolver;
    private final ThreadPool threadPool;
    private final BackoffPolicy resultSavingBackoffPolicy;
<<<<<<< HEAD
    private final ADStats adStats;
=======
    private final ADCircuitBreakerService adCircuitBreakerService;
>>>>>>> 63174197

    @Inject
    public AnomalyResultTransportAction(ActionFilters actionFilters, TransportService transportService, Client client,
            Settings settings, ADStateManager manager, ColdStartRunner eventExecutor,
            AnomalyDetectionIndices anomalyDetectionIndices, FeatureManager featureManager, ModelManager modelManager,
            HashRing hashRing, ClusterService clusterService, IndexNameExpressionResolver indexNameExpressionResolver,
<<<<<<< HEAD
            ThreadPool threadPool, ADStats adStats) {
=======
            ThreadPool threadPool, ADCircuitBreakerService adCircuitBreakerService) {
>>>>>>> 63174197
        super(AnomalyResultAction.NAME, transportService, actionFilters, AnomalyResultRequest::new);
        this.transportService = transportService;
        this.client = client;
        this.stateManager = manager;
        this.globalRunner = eventExecutor;
        this.anomalyDetectionIndices = anomalyDetectionIndices;
        this.requestTimeout = AnomalyDetectorSettings.REQUEST_TIMEOUT.get(settings);
        this.featureManager = featureManager;
        this.modelManager = modelManager;
        this.hashRing = hashRing;
        this.requestTimeout = AnomalyDetectorSettings.REQUEST_TIMEOUT.get(settings);
        this.option = TransportRequestOptions.builder().withType(TransportRequestOptions.Type.REG)
                .withTimeout(requestTimeout).build();
        this.clusterService = clusterService;
        this.indexNameExpressionResolver = indexNameExpressionResolver;
        this.threadPool = threadPool;
        this.resultSavingBackoffPolicy = BackoffPolicy.exponentialBackoff(AnomalyDetectorSettings.BACKOFF_INITIAL_DELAY.get(settings),
                AnomalyDetectorSettings.MAX_RETRY_FOR_BACKOFF.get(settings));
<<<<<<< HEAD
        this.adStats = adStats;
=======
        this.adCircuitBreakerService = adCircuitBreakerService;
>>>>>>> 63174197
    }

    private List<FeatureData> getFeatureData(double[] currentFeature, AnomalyDetector detector) {
        List<String> featureIds = detector.getEnabledFeatureIds();
        List<String> featureNames = detector.getEnabledFeatureNames();
        int featureLen = featureIds.size();
        List<FeatureData> featureData = new ArrayList<>();
        for (int i = 0; i < featureLen; i++) {
            featureData.add(new FeatureData(featureIds.get(i), featureNames.get(i), currentFeature[i]));
        }
        return featureData;
    }

    /**
     * All the exceptions thrown by AD is a subclass of AnomalyDetectionException.
     *  ClientException is a subclass of AnomalyDetectionException. All exception visible to
     *   Client is under ClientVisible. Two classes directly extends ClientException:
     *   - InternalFailure for "root cause unknown failure. Maybe transient." We can continue the
     *    detector running.
     *   - EndRunException for "failures that might impact the customer." The method endNow() is
     *    added to indicate whether the client should immediately terminate running a detector.
     *      + endNow() returns true for "unrecoverable issue". We want to terminate the detector run
     *       immediately.
     *      + endNow() returns false for "maybe unrecoverable issue but worth retrying a few more
     *       times." We want to wait for a few more times on different requests before terminating
     *        the detector run.
     *
     *  AD may not be able to get an anomaly grade but can find a feature vector.  Consider the
     *   case when the shingle is not ready.  In that case, AD just put NaN as anomaly grade and
     *    return the feature vector. If AD cannot even find a feature vector, AD throws
     *     EndRunException if there is an issue or returns empty response (all the numeric fields
     *      are Double.NaN and feature array is empty.  Do so so that customer can write painless
     *       script.) otherwise.
     *
     *  Also, AD is responsible for logging the stack trace.  To avoid bloating our logs, alerting
     *   should always just log the message of an AnomalyDetectionException exception by default.
     *
     *  Known cause of EndRunException with endNow returning false:
     *   + training data for cold start not available
     *   + cold start cannot succeed
     *   + unknown prediction error
     *
     *  Known cause of EndRunException with endNow returning true:
     *   + anomaly detector is not available
     *   + a models' memory size reached limit
     *   + models' total memory size reached limit
     *
     *  Known cause of InternalFailure:
     *   + threshold model node is not available
     *   + cluster read/write is blocked
     *   + interrupted while waiting for rcf/threshold model nodes' responses
     *   + cold start hasn't been finished
     *   + fail to get all of rcf model nodes' responses
     *   + fail to get threshold model node's response
     *   + RCF/Threshold model node failing to get checkpoint to restore model before timeout
     *
     */
    @Override
    protected void doExecute(Task task, ActionRequest actionRequest, ActionListener<AnomalyResultResponse> listener) {
        AnomalyResultRequest request = AnomalyResultRequest.fromActionRequest(actionRequest);
        ActionListener<AnomalyResultResponse> listenerWithStats = ActionListener.wrap(listener::onResponse, e -> {
            adStats.getStat(StatNames.AD_EXECUTE_FAIL_COUNT.getName()).increment();
            listener.onFailure(e);
        });

        String adID = request.getAdID();

<<<<<<< HEAD
        adStats.getStat(StatNames.AD_EXECUTE_REQUEST_COUNT.getName()).increment();
=======
        if (adCircuitBreakerService.isOpen()) {
            listener.onFailure(new LimitExceededException(adID, CommonErrorMessages.MEMORY_CIRCUIT_BROKEN_ERR_MSG));
            return;
        }
>>>>>>> 63174197

        try {
            Optional<AnomalyDetector> detector = stateManager.getAnomalyDetector(adID);
            if (!detector.isPresent()) {
                listenerWithStats.onFailure(new EndRunException(adID, "AnomalyDetector is not available.", true));
                return;
            }

            String thresholdModelID = modelManager.getThresholdModelId(adID);
            Optional<DiscoveryNode> thresholdNode = hashRing.getOwningNode(thresholdModelID);
            if (!thresholdNode.isPresent()) {
                listenerWithStats.onFailure(new InternalFailure(adID, "Threshold model node is not available."));
                return;
            }

            String thresholdNodeId = thresholdNode.get().getId();

            if (!shouldStart(listenerWithStats, adID, detector.get(), thresholdNodeId, thresholdModelID)) {
                return;
            }

            SinglePointFeatures featureOptional = featureManager.getCurrentFeatures(detector.get(),
                    request.getStart(), request.getEnd());

            List<FeatureData> featureInResponse = null;

            if (featureOptional.getUnprocessedFeatures().isPresent()) {
                featureInResponse = getFeatureData(featureOptional.getUnprocessedFeatures().get(),
                        detector.get());
            }

            if (!featureOptional.getProcessedFeatures().isPresent()) {
                LOG.info("No full shingle in current detection window for {}", adID);
                if(!featureOptional.getUnprocessedFeatures().isPresent()) {
                    // Feature not available is common when we have data holes. Respond empty response
                    // so that alerting will not print stack trace to avoid bloating our logs.
                    LOG.info("No data in current detection window for {}", adID);
                    listenerWithStats.onResponse(new AnomalyResultResponse(Double.NaN, Double.NaN, new ArrayList<FeatureData>()));
                } else {
                    LOG.info("Return at least current feature for {}", adID);
                    listenerWithStats.onResponse(new AnomalyResultResponse(Double.NaN, Double.NaN, featureInResponse));
                }
                return;
            }

            // Can throw LimitExceededException when a single partition is more than X% of heap memory.
            // Compute this number once and the value won't change unless the coordinating AD node for an
            // detector changes or the cluster size changes.
            int rcfPartitionNum = stateManager.getPartitionNumber(adID);

            final CountDownLatch rcfLatch = createCountDownLatch(rcfPartitionNum);
            List<RCFResultResponse> rcfResults = new ArrayList<>();

            final AtomicReference<AnomalyDetectionException> failure = new AtomicReference<AnomalyDetectionException>();

            for (int i = 0; i < rcfPartitionNum; i++) {
                String rcfModelID = modelManager.getRcfModelId(adID, i);

                Optional<DiscoveryNode> rcfNode = hashRing.getOwningNode(rcfModelID.toString());
                if (!rcfNode.isPresent()) {
                    continue;
                }
                String rcfNodeId = rcfNode.get().getId();
                if (stateManager.isMuted(rcfNodeId)) {
                    LOG.info(String.format(Locale.ROOT, NODE_UNRESPONSIVE_ERR_MSG + " %s", rcfNodeId));
                    continue;
                }

                LOG.info("Sending RCF request to {} for model {}", rcfNodeId, rcfModelID);
                LatchedActionListener<RCFResultResponse> rcfListener = new LatchedActionListener<>(
                        new RCFActionListener(rcfResults, rcfModelID.toString(), failure, rcfNodeId), rcfLatch);
                transportService.sendRequest(rcfNode.get(), RCFResultAction.NAME,
                        new RCFResultRequest(adID, rcfModelID, featureOptional.getProcessedFeatures().get()), option,
                        new ActionListenerResponseHandler<>(rcfListener, RCFResultResponse::new));
            }

            // wait a bit longer than transport timeout
            long latchWaitSecs = Math.round(requestTimeout.getSeconds() * 1.25d);

            try {
                LOG.debug("Wait for RCF results...");
                rcfLatch.await(latchWaitSecs, TimeUnit.SECONDS);
            } catch (InterruptedException e) {
                listenerWithStats.onFailure(new InternalFailure(adID, CommonErrorMessages.WAIT_ERR_MSG, e));
                return;
            }

            if (coldStartIfNoModel(failure, detector.get()) || rcfResults.isEmpty()) {
                listenerWithStats.onFailure(new InternalFailure(adID, NO_MODEL_ERR_MSG));
                return;
            }

            CombinedRcfResult combinedResult = getCombinedResult(rcfResults);
            double combinedScore = combinedResult.getScore();

            final CountDownLatch thresholdLatch = createCountDownLatch(1);

            final AtomicReference<AnomalyResultResponse> anomalyResultResponse = new AtomicReference<>();

            LOG.info("Sending threshold request to {} for model {}", thresholdNodeId, thresholdModelID);
            LatchedActionListener<ThresholdResultResponse> thresholdListener = new LatchedActionListener<>(
                    new ThresholdActionListener(anomalyResultResponse, featureInResponse, thresholdModelID,
                            failure, thresholdNodeId),
                    thresholdLatch);
            transportService.sendRequest(thresholdNode.get(), ThresholdResultAction.NAME,
                    new ThresholdResultRequest(adID, thresholdModelID, combinedScore), option,
                    new ActionListenerResponseHandler<>(thresholdListener, ThresholdResultResponse::new));

            try {
                LOG.debug("Wait for threshold results...");
                thresholdLatch.await(latchWaitSecs, TimeUnit.SECONDS);
            } catch (InterruptedException e) {
                listenerWithStats.onFailure(new InternalFailure(adID, WAIT_FOR_THRESHOLD_ERR_MSG, e));
                return;
            }

            if (coldStartIfNoModel(failure, detector.get())) {
                listenerWithStats.onFailure(new InternalFailure(adID, NO_MODEL_ERR_MSG));
                return;
            }

            if (anomalyResultResponse.get() != null) {
                AnomalyResultResponse response = anomalyResultResponse.get();
                double confidence = response.getConfidence() * combinedResult.getConfidence();
                response = new AnomalyResultResponse(response.getAnomalyGrade(), confidence, response.getFeatures());
                listenerWithStats.onResponse(response);
                indexAnomalyResult(new AnomalyResult(adID, Double.valueOf(combinedScore),
                        Double.valueOf(response.getAnomalyGrade()), Double.valueOf(confidence),
                        featureInResponse, Instant.ofEpochMilli(request.getStart()),
                        Instant.ofEpochMilli(request.getEnd())));
            } else if (failure.get() != null) {
                listenerWithStats.onFailure(failure.get());
            } else {
                listenerWithStats.onFailure(new InternalFailure(adID, "Unexpected exception"));
            }
        } catch (ClientException clientException) {
            listenerWithStats.onFailure(clientException);
        }
        catch (AnomalyDetectionException adEx) {
            listenerWithStats.onFailure(new InternalFailure(adEx));
        } catch (Exception throwable) {
            Throwable cause = ExceptionsHelper.unwrapCause(throwable);
            listenerWithStats.onFailure(new InternalFailure(adID, cause));
        }

    }

    /**
     * Verify failure of rcf or threshold models. If there is no model, trigger cold
     * start. If there is an exception for the previous cold start of this detector,
     * throw exception to the caller.
     *
     * @param failure  object that may contain exceptions thrown
     * @param detector detector object
     * @return whether cold start runs
     * @throws AnomalyDetectionException List of exceptions we can throw
     *     1. Exception from cold start:
     *       1). InternalFailure due to
     *         a. ElasticsearchTimeoutException thrown by putModelCheckpoint during cold start
     *       2). EndRunException with endNow equal to false
     *         a. training data not available
     *         b. cold start cannot succeed
     *     2. LimitExceededException from one of RCF model node when the total size of the models
     *      is more than X% of heap memory.
     *     3. InternalFailure wrapping ElasticsearchTimeoutException inside caused by
     *      RCF/Threshold model node failing to get checkpoint to restore model before timeout.
     */
    private boolean coldStartIfNoModel(AtomicReference<AnomalyDetectionException> failure, AnomalyDetector detector)
            throws AnomalyDetectionException {
        AnomalyDetectionException exp = failure.get();
        if (exp != null) {
            if (exp instanceof ResourceNotFoundException) {
                LOG.info("Cold start for {}", detector.getDetectorId());
                globalRunner.compute(new ColdStartJob(detector));
                return true;
            } else {
                throw exp;
            }
        }
        return false;
    }

    private void findException(Throwable cause, String adID, AtomicReference<AnomalyDetectionException> failure) {
        if (cause instanceof Error) {
            // we cannot do anything with Error.
            LOG.error(new ParameterizedMessage("Error during prediction for {}: ", adID), cause);
            return;
        }

        Exception causeException = (Exception) cause;
        if (isException(causeException, ResourceNotFoundException.class,
                RESOURCE_NOT_FOUND_EXCEPTION_NAME_UNDERSCORE)) {
            // fetch previous cold start exception
            Optional<? extends AnomalyDetectionException> previousException = globalRunner.fetchException(adID);

            if (previousException.isPresent()) {
                LOG.error("Previous exception of {}: {}", () -> adID, () -> previousException.get());
                failure.set(previousException.get());
            } else {
                failure.set(new ResourceNotFoundException(adID, causeException.getMessage()));
            }
        } else if (isException(causeException, LimitExceededException.class,
                LIMIT_EXCEEDED_EXCEPTION_NAME_UNDERSCORE)) {
            failure.set(new LimitExceededException(adID, causeException.getMessage()));
        } else if (causeException instanceof ElasticsearchTimeoutException) {
            // we can have ElasticsearchTimeoutException when a node tries to load RCF or
            // threshold model
            failure.set(new InternalFailure(adID, causeException));
        } else {
            // some unexpected bugs occur while predicting anomaly
            failure.set(new EndRunException(adID, "We might have bugs.", causeException, false));
        }
    }

    /**
     * Elasticsearch restricts the kind of exceptions can be thrown over the wire
     * (See ElasticsearchException.ElasticsearchExceptionHandle). Since we cannot
     * add our own exception like ResourceNotFoundException without modifying
     * Elasticsearch's code, we have to unwrap the remote transport exception and
     * check its root cause message.
     *
     * @param exception exception thrown locally or over the wire
     * @param expected  expected root cause
     * @return whether the exception wraps the expected exception as the cause
     */
    private boolean isException(Throwable exception, Class<? extends Exception> expected, String expectedErrorName) {
        if (exception == null) {
            return false;
        }

        if (expected.isAssignableFrom(exception.getClass())) {
            return true;
        }

        // all exception that has not been registered to sent over wire can be wrapped
        // inside NotSerializableExceptionWrapper.
        // see StreamOutput.writeException
        // ElasticsearchException.getExceptionName(exception) returns exception
        // separated by underscore. For example, ResourceNotFoundException is converted
        // to "resource_not_found_exception".
        if (exception instanceof NotSerializableExceptionWrapper
                && exception.getMessage().trim().startsWith(expectedErrorName)) {
            return true;
        }
        return false;
    }

    private CombinedRcfResult getCombinedResult(List<RCFResultResponse> rcfResults) {
        List<RcfResult> rcfResultLib = new ArrayList<>();
        for (RCFResultResponse result : rcfResults) {
            rcfResultLib.add(new RcfResult(result.getRCFScore(), result.getConfidence(), result.getForestSize()));
        }
        return modelManager.combineRcfResults(rcfResultLib);
    }

    CountDownLatch createCountDownLatch(int count) {
        return new CountDownLatch(count);
    }

    /**
     * Saves the result unless an exception is thrown. The anomaly result index is
     * implicitly created if it does not exist.
     *
     * @param anomalyResult one anomaly result
     */
    void indexAnomalyResult(AnomalyResult anomalyResult) {
        try {
            if (checkIndicesBlocked(clusterService.state(), ClusterBlockLevel.WRITE,
                    AnomalyResult.ANOMALY_RESULT_INDEX)) {
                LOG.warn(CANNOT_SAVE_ERR_MSG);
                return;
            }
            if (!anomalyDetectionIndices.doesAnomalyResultIndexExist()) {
                anomalyDetectionIndices.initAnomalyResultIndex(ActionListener.wrap(
                        initResponse -> onCreateAnomalyResultIndexResponse(initResponse, anomalyResult), exception -> {
                            if (ExceptionsHelper.unwrapCause(exception) instanceof ResourceAlreadyExistsException) {
                                // It is possible the index has been created while we sending the create request
                                saveDetectorResult(anomalyResult);
                            } else {
                                throw new AnomalyDetectionException(anomalyResult.getDetectorId(),
                                        "Unexpected error creating anomaly result index", exception);
                            }
                        }));
            } else {
                saveDetectorResult(anomalyResult);
            }
        } catch (Exception e) {
            throw new AnomalyDetectionException(anomalyResult.getDetectorId(),
                    String.format(Locale.ROOT, "Error in saving anomaly index for ID %s from %s to %s",
                            anomalyResult.getDetectorId(), anomalyResult.getStartTime(), anomalyResult.getEndTime()));
        }
    }

    private void onCreateAnomalyResultIndexResponse(CreateIndexResponse response, AnomalyResult anomalyResult) {
        if (response.isAcknowledged()) {
            saveDetectorResult(anomalyResult);
        } else {
            throw new AnomalyDetectionException(anomalyResult.getDetectorId(),
                    "Creating anomaly result index with mappings call not acknowledged.");
        }
    }

    private void saveDetectorResult(AnomalyResult anomalyResult) {
        try (XContentBuilder builder = jsonBuilder()) {
            IndexRequest indexRequest = new IndexRequest(AnomalyResult.ANOMALY_RESULT_INDEX)
                    .source(anomalyResult.toXContent(builder, RestHandlerUtils.XCONTENT_WITH_TYPE));
            saveDetectorResult(indexRequest,
                    String.format(Locale.ROOT, "ID %s from %s to %s", anomalyResult.getDetectorId(),
                            anomalyResult.getStartTime(), anomalyResult.getEndTime()),
                    resultSavingBackoffPolicy.iterator());
        } catch (Exception e) {
            throw new AnomalyDetectionException(anomalyResult.getDetectorId(), "Cannot save result");
        }
    }

    void saveDetectorResult(IndexRequest indexRequest, String context, Iterator<TimeValue> backoff) {
        client.index(indexRequest,
                ActionListener.<IndexResponse>wrap(response -> LOG.debug(SUCCESS_SAVING_MSG + context), exception -> {
                    // Elasticsearch has a thread pool and a queue for write per node. A thread
                    // pool will have N number of workers ready to handle the requests. When a
                    // request comes and if a worker is free , this is handled by the worker. Now by
                    // default the number of workers is equal to the number of cores on that CPU.
                    // When the workers are full and there are more write requests, the request
                    // will go to queue. The size of queue is also limited. If by default size is,
                    // say, 200 and if there happens more parallel requests than this, then those
                    // requests would be rejected as you can see EsRejectedExecutionException.
                    // So EsRejectedExecutionException is the way that Elasticsearch tells us that
                    // it cannot keep up with the current indexing rate.
                    // When it happens, we should pause indexing a bit before trying again, ideally
                    // with randomized exponential backoff.
                    if (!(exception instanceof EsRejectedExecutionException) || !backoff.hasNext()) {
                        LOG.error(FAIL_TO_SAVE_ERR_MSG + context);
                    } else {
                        TimeValue nextDelay = backoff.next();
                        LOG.info(RETRY_SAVING_ERR_MSG + context);
                        threadPool.schedule(() -> saveDetectorResult(indexRequest, context, backoff), nextDelay,
                                ThreadPool.Names.SAME);
                    }
                }));
    }

    class RCFActionListener implements ActionListener<RCFResultResponse> {
        private List<RCFResultResponse> rcfResults;
        private String modelID;
        private AtomicReference<AnomalyDetectionException> failure;
        private String nodeID;

        RCFActionListener(List<RCFResultResponse> rcfResults, String modelID,
                AtomicReference<AnomalyDetectionException> failure, String nodeID) {
            this.rcfResults = rcfResults;
            this.modelID = modelID;
            this.failure = failure;
            this.nodeID = nodeID;
        }

        @Override
        public void onResponse(RCFResultResponse response) {
            stateManager.resetBackpressureCounter(nodeID);
            if (response != null) {
                rcfResults.add(response);
            } else {
                LOG.warn(NULL_RESPONSE + " {} for {}", modelID, nodeID);
            }
        }

        @Override
        public void onFailure(Exception e) {
            handlePredictionFailure(e, modelID, nodeID, failure);
        }
    }

    class ThresholdActionListener implements ActionListener<ThresholdResultResponse> {
        private AtomicReference<AnomalyResultResponse> anomalyResultResponse;
        private List<FeatureData> features;
        private String modelID;
        private AtomicReference<AnomalyDetectionException> failure;
        private String nodeID;

        ThresholdActionListener(AtomicReference<AnomalyResultResponse> anomalyResultResponse,
                List<FeatureData> features, String modelID, AtomicReference<AnomalyDetectionException> failure,
                String nodeID) {
            this.anomalyResultResponse = anomalyResultResponse;
            this.features = features;
            this.modelID = modelID;
            this.failure = failure;
            this.nodeID = nodeID;
        }

        @Override
        public void onResponse(ThresholdResultResponse response) {
            try {
                anomalyResultResponse.set(new AnomalyResultResponse(response.getAnomalyGrade(),
                        response.getConfidence(), features));
                stateManager.resetBackpressureCounter(nodeID);
            } catch (Exception ex) {
                LOG.error("Unexpected exception", ex);
            }
        }

        @Override
        public void onFailure(Exception e) {
            handlePredictionFailure(e, modelID, nodeID, failure);
        }
    }

    private void handlePredictionFailure(Exception e, String adID, String nodeID,
            AtomicReference<AnomalyDetectionException> failure) {
        LOG.error(new ParameterizedMessage("Received an error from node {} when fetch anomaly grade for {}", nodeID,
                adID), e);
        if (e == null) {
            return;
        }
        Throwable cause = ExceptionsHelper.unwrapCause(e);
        if (hasConnectionIssue(cause)) {
            handleConnectionException(nodeID);
        } else {
            findException(cause, adID, failure);
        }
    }

    /**
     * Check if the input exception indicates connection issues.
     *
     * @param e exception
     * @return true if we get disconnected from the node or the node is not in the
     *         right state (being closed) or transport request times out (sent from TimeoutHandler.run)
     */
    private boolean hasConnectionIssue(Throwable e) {
        return e instanceof ConnectTransportException || e instanceof NodeClosedException
                || e instanceof ReceiveTimeoutTransportException;
    }

    private void handleConnectionException(String node) {
        final DiscoveryNodes nodes = clusterService.state().nodes();
        if (!nodes.nodeExists(node) && hashRing.build()) {
            return;
        }
        // rebuilt is not done or node is unresponsive
        stateManager.addPressure(node);
    }

    /**
     * Since we need to read from customer index and write to anomaly result index,
     * we need to make sure we can read and write.
     *
     * @param state Cluster state
     * @return whether we have global block or not
     */
    private boolean checkGlobalBlock(ClusterState state) {
        return state.blocks().globalBlockedException(ClusterBlockLevel.READ) != null
                || state.blocks().globalBlockedException(ClusterBlockLevel.WRITE) != null;
    }

    /**
     * Similar to checkGlobalBlock, we check block on the indices level.
     *
     * @param state   Cluster state
     * @param level   block level
     * @param indices the indices on which to check block
     * @return whether any of the index has block on the level.
     */
    private boolean checkIndicesBlocked(ClusterState state, ClusterBlockLevel level, String... indices) {
        // the original index might be an index expression with wildcards like "log*",
        // so we need to expand the expression to concrete index name
        String[] concreteIndices = indexNameExpressionResolver.concreteIndexNames(state,
                IndicesOptions.lenientExpandOpen(), indices);

        return state.blocks().indicesBlockedException(level, concreteIndices) != null;
    }

    /**
     * Check if we should start anomaly prediction.
     *
     * @param listener listener to respond back to AnomalyResultRequest.
     * @param adID     detector ID
     * @param detector detector instance corresponds to adID
     * @param thresholdNodeId the threshold model hosting node ID for adID
     * @param thresholdModelID the threshold model ID for adID
     * @return if we can start anomaly prediction.
     */
    private boolean shouldStart(ActionListener<AnomalyResultResponse> listener, String adID, AnomalyDetector detector,
            String thresholdNodeId, String thresholdModelID) {
        ClusterState state = clusterService.state();
        if (checkGlobalBlock(state)) {
            listener.onFailure(new InternalFailure(adID, READ_WRITE_BLOCKED));
            return false;
        }

        if (stateManager.isMuted(thresholdNodeId)) {
            listener.onFailure(new InternalFailure(adID,
                    String.format(NODE_UNRESPONSIVE_ERR_MSG + " %s", thresholdModelID)));
            return false;
        }

        if (checkIndicesBlocked(state, ClusterBlockLevel.READ, detector.getIndices().toArray(new String[0]))) {
            listener.onFailure(new InternalFailure(adID, INDEX_READ_BLOCKED));
            return false;
        }

        return true;
    }

    class ColdStartJob implements Callable<Boolean> {

        private AnomalyDetector detector;

        ColdStartJob(AnomalyDetector detector) {
            this.detector = detector;
        }

        @Override
        public Boolean call() {
            try {
                Optional<double[][]> traingData = featureManager.getColdStartData(detector);
                if (traingData.isPresent()) {
                    modelManager.trainModel(detector, traingData.get());
                    return true;
                } else {
                    throw new EndRunException(detector.getDetectorId(), "Cannot get training data", false);
                }

            } catch (ElasticsearchTimeoutException timeoutEx) {
                throw new InternalFailure(detector.getDetectorId(),
                        "Time out while indexing cold start checkpoint or get training data", timeoutEx);
            } catch (Exception ex) {
                throw new EndRunException(detector.getDetectorId(), "Error while cold start", ex, false);
            }
        }

    }
}<|MERGE_RESOLUTION|>--- conflicted
+++ resolved
@@ -123,22 +123,15 @@
     private final IndexNameExpressionResolver indexNameExpressionResolver;
     private final ThreadPool threadPool;
     private final BackoffPolicy resultSavingBackoffPolicy;
-<<<<<<< HEAD
     private final ADStats adStats;
-=======
     private final ADCircuitBreakerService adCircuitBreakerService;
->>>>>>> 63174197
 
     @Inject
     public AnomalyResultTransportAction(ActionFilters actionFilters, TransportService transportService, Client client,
             Settings settings, ADStateManager manager, ColdStartRunner eventExecutor,
             AnomalyDetectionIndices anomalyDetectionIndices, FeatureManager featureManager, ModelManager modelManager,
             HashRing hashRing, ClusterService clusterService, IndexNameExpressionResolver indexNameExpressionResolver,
-<<<<<<< HEAD
-            ThreadPool threadPool, ADStats adStats) {
-=======
-            ThreadPool threadPool, ADCircuitBreakerService adCircuitBreakerService) {
->>>>>>> 63174197
+            ThreadPool threadPool, ADCircuitBreakerService adCircuitBreakerService, ADStats adStats) {
         super(AnomalyResultAction.NAME, transportService, actionFilters, AnomalyResultRequest::new);
         this.transportService = transportService;
         this.client = client;
@@ -157,11 +150,8 @@
         this.threadPool = threadPool;
         this.resultSavingBackoffPolicy = BackoffPolicy.exponentialBackoff(AnomalyDetectorSettings.BACKOFF_INITIAL_DELAY.get(settings),
                 AnomalyDetectorSettings.MAX_RETRY_FOR_BACKOFF.get(settings));
-<<<<<<< HEAD
+        this.adCircuitBreakerService = adCircuitBreakerService;
         this.adStats = adStats;
-=======
-        this.adCircuitBreakerService = adCircuitBreakerService;
->>>>>>> 63174197
     }
 
     private List<FeatureData> getFeatureData(double[] currentFeature, AnomalyDetector detector) {
@@ -229,14 +219,12 @@
 
         String adID = request.getAdID();
 
-<<<<<<< HEAD
         adStats.getStat(StatNames.AD_EXECUTE_REQUEST_COUNT.getName()).increment();
-=======
+
         if (adCircuitBreakerService.isOpen()) {
-            listener.onFailure(new LimitExceededException(adID, CommonErrorMessages.MEMORY_CIRCUIT_BROKEN_ERR_MSG));
+            listenerWithStats.onFailure(new LimitExceededException(adID, CommonErrorMessages.MEMORY_CIRCUIT_BROKEN_ERR_MSG));
             return;
         }
->>>>>>> 63174197
 
         try {
             Optional<AnomalyDetector> detector = stateManager.getAnomalyDetector(adID);
