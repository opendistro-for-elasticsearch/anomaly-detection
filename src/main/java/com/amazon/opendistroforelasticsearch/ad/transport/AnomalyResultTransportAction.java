/*
 * Copyright 2020 Amazon.com, Inc. or its affiliates. All Rights Reserved.
 *
 * Licensed under the Apache License, Version 2.0 (the "License").
 * You may not use this file except in compliance with the License.
 * A copy of the License is located at
 *
 *     http://www.apache.org/licenses/LICENSE-2.0
 *
 * or in the "license" file accompanying this file. This file is distributed
 * on an "AS IS" BASIS, WITHOUT WARRANTIES OR CONDITIONS OF ANY KIND, either
 * express or implied. See the License for the specific language governing
 * permissions and limitations under the License.
 */

package com.amazon.opendistroforelasticsearch.ad.transport;

import java.net.ConnectException;
import java.util.ArrayList;
import java.util.List;
import java.util.Locale;
import java.util.Map;
import java.util.Map.Entry;
import java.util.Optional;
import java.util.concurrent.atomic.AtomicInteger;
import java.util.concurrent.atomic.AtomicReference;
import java.util.stream.Collectors;

import org.apache.logging.log4j.LogManager;
import org.apache.logging.log4j.Logger;
import org.apache.logging.log4j.message.ParameterizedMessage;
import org.elasticsearch.ElasticsearchException;
import org.elasticsearch.ElasticsearchTimeoutException;
import org.elasticsearch.ExceptionsHelper;
import org.elasticsearch.action.ActionListener;
import org.elasticsearch.action.ActionListenerResponseHandler;
import org.elasticsearch.action.ActionRequest;
import org.elasticsearch.action.support.ActionFilters;
import org.elasticsearch.action.support.HandledTransportAction;
import org.elasticsearch.action.support.IndicesOptions;
import org.elasticsearch.action.support.ThreadedActionListener;
<<<<<<< HEAD
import org.elasticsearch.client.Client;
=======
import org.elasticsearch.action.support.master.AcknowledgedResponse;
>>>>>>> b1ec6b8c
import org.elasticsearch.cluster.ClusterState;
import org.elasticsearch.cluster.block.ClusterBlockLevel;
import org.elasticsearch.cluster.metadata.IndexNameExpressionResolver;
import org.elasticsearch.cluster.node.DiscoveryNode;
import org.elasticsearch.cluster.node.DiscoveryNodes;
import org.elasticsearch.cluster.service.ClusterService;
import org.elasticsearch.common.inject.Inject;
import org.elasticsearch.common.lease.Releasable;
import org.elasticsearch.common.settings.Settings;
import org.elasticsearch.common.util.concurrent.ThreadContext;
import org.elasticsearch.index.IndexNotFoundException;
import org.elasticsearch.node.NodeClosedException;
import org.elasticsearch.tasks.Task;
import org.elasticsearch.threadpool.ThreadPool;
import org.elasticsearch.transport.ActionNotFoundTransportException;
import org.elasticsearch.transport.ConnectTransportException;
import org.elasticsearch.transport.NodeNotConnectedException;
import org.elasticsearch.transport.ReceiveTimeoutTransportException;
import org.elasticsearch.transport.TransportRequestOptions;
import org.elasticsearch.transport.TransportService;

import com.amazon.opendistroforelasticsearch.ad.AnomalyDetectorPlugin;
import com.amazon.opendistroforelasticsearch.ad.NodeStateManager;
import com.amazon.opendistroforelasticsearch.ad.breaker.ADCircuitBreakerService;
import com.amazon.opendistroforelasticsearch.ad.cluster.HashRing;
import com.amazon.opendistroforelasticsearch.ad.common.exception.AnomalyDetectionException;
import com.amazon.opendistroforelasticsearch.ad.common.exception.ClientException;
import com.amazon.opendistroforelasticsearch.ad.common.exception.EndRunException;
import com.amazon.opendistroforelasticsearch.ad.common.exception.InternalFailure;
import com.amazon.opendistroforelasticsearch.ad.common.exception.LimitExceededException;
import com.amazon.opendistroforelasticsearch.ad.common.exception.ResourceNotFoundException;
import com.amazon.opendistroforelasticsearch.ad.constant.CommonErrorMessages;
import com.amazon.opendistroforelasticsearch.ad.constant.CommonName;
import com.amazon.opendistroforelasticsearch.ad.feature.FeatureManager;
import com.amazon.opendistroforelasticsearch.ad.feature.SearchFeatureDao;
import com.amazon.opendistroforelasticsearch.ad.feature.SinglePointFeatures;
import com.amazon.opendistroforelasticsearch.ad.ml.ModelManager;
import com.amazon.opendistroforelasticsearch.ad.ml.ModelPartitioner;
import com.amazon.opendistroforelasticsearch.ad.ml.RcfResult;
import com.amazon.opendistroforelasticsearch.ad.ml.rcf.CombinedRcfResult;
import com.amazon.opendistroforelasticsearch.ad.model.AnomalyDetector;
import com.amazon.opendistroforelasticsearch.ad.model.FeatureData;
import com.amazon.opendistroforelasticsearch.ad.model.IntervalTimeConfiguration;
import com.amazon.opendistroforelasticsearch.ad.settings.AnomalyDetectorSettings;
import com.amazon.opendistroforelasticsearch.ad.settings.EnabledSetting;
import com.amazon.opendistroforelasticsearch.ad.stats.ADStats;
import com.amazon.opendistroforelasticsearch.ad.stats.StatNames;
import com.amazon.opendistroforelasticsearch.ad.util.ExceptionUtil;
import com.amazon.opendistroforelasticsearch.ad.util.ParseUtils;

public class AnomalyResultTransportAction extends HandledTransportAction<ActionRequest, AnomalyResultResponse> {

    private static final Logger LOG = LogManager.getLogger(AnomalyResultTransportAction.class);
    static final String NO_MODEL_ERR_MSG = "No RCF models are available either because RCF"
        + " models are not ready or all nodes are unresponsive or the system might have bugs.";
    static final String WAIT_FOR_THRESHOLD_ERR_MSG = "Exception in waiting for threshold result";
    static final String NODE_UNRESPONSIVE_ERR_MSG = "Model node is unresponsive.  Mute model";
    static final String READ_WRITE_BLOCKED = "Cannot read/write due to global block.";
    static final String INDEX_READ_BLOCKED = "Cannot read user index due to read block.";
    static final String LIMIT_EXCEEDED_EXCEPTION_NAME_UNDERSCORE = ElasticsearchException
        .getExceptionName(new LimitExceededException("", ""));
    static final String NULL_RESPONSE = "Received null response from";
    static final String BUG_RESPONSE = "We might have bugs.";

    private final TransportService transportService;
    private final NodeStateManager stateManager;
    private final FeatureManager featureManager;
    private final ModelPartitioner modelPartitioner;
    private final ModelManager modelManager;
    private final HashRing hashRing;
    private final TransportRequestOptions option;
    private final ClusterService clusterService;
    private final IndexNameExpressionResolver indexNameExpressionResolver;
    private final ADStats adStats;
    private final ADCircuitBreakerService adCircuitBreakerService;
    private final ThreadPool threadPool;
<<<<<<< HEAD
    private final Client client;
=======
    private final SearchFeatureDao searchFeatureDao;
>>>>>>> b1ec6b8c

    @Inject
    public AnomalyResultTransportAction(
        ActionFilters actionFilters,
        TransportService transportService,
        Settings settings,
<<<<<<< HEAD
        Client client,
        TransportStateManager manager,
=======
        NodeStateManager manager,
>>>>>>> b1ec6b8c
        FeatureManager featureManager,
        ModelManager modelManager,
        ModelPartitioner modelPartitioner,
        HashRing hashRing,
        ClusterService clusterService,
        IndexNameExpressionResolver indexNameExpressionResolver,
        ADCircuitBreakerService adCircuitBreakerService,
        ADStats adStats,
        ThreadPool threadPool,
        SearchFeatureDao searchFeatureDao
    ) {
        super(AnomalyResultAction.NAME, transportService, actionFilters, AnomalyResultRequest::new);
        this.transportService = transportService;
        this.client = client;
        this.stateManager = manager;
        this.featureManager = featureManager;
        this.modelPartitioner = modelPartitioner;
        this.modelManager = modelManager;
        this.hashRing = hashRing;
        this.option = TransportRequestOptions
            .builder()
            .withType(TransportRequestOptions.Type.REG)
            .withTimeout(AnomalyDetectorSettings.REQUEST_TIMEOUT.get(settings))
            .build();
        this.clusterService = clusterService;
        this.indexNameExpressionResolver = indexNameExpressionResolver;
        this.adCircuitBreakerService = adCircuitBreakerService;
        this.adStats = adStats;
        this.threadPool = threadPool;
        this.searchFeatureDao = searchFeatureDao;
    }

    /**
     * All the exceptions thrown by AD is a subclass of AnomalyDetectionException.
     *  ClientException is a subclass of AnomalyDetectionException. All exception visible to
     *   Client is under ClientVisible. Two classes directly extends ClientException:
     *   - InternalFailure for "root cause unknown failure. Maybe transient." We can continue the
     *    detector running.
     *   - EndRunException for "failures that might impact the customer." The method endNow() is
     *    added to indicate whether the client should immediately terminate running a detector.
     *      + endNow() returns true for "unrecoverable issue". We want to terminate the detector run
     *       immediately.
     *      + endNow() returns false for "maybe unrecoverable issue but worth retrying a few more
     *       times." We want to wait for a few more times on different requests before terminating
     *        the detector run.
     *
     *  AD may not be able to get an anomaly grade but can find a feature vector.  Consider the
     *   case when the shingle is not ready.  In that case, AD just put NaN as anomaly grade and
     *    return the feature vector. If AD cannot even find a feature vector, AD throws
     *     EndRunException if there is an issue or returns empty response (all the numeric fields
     *      are Double.NaN and feature array is empty.  Do so so that customer can write painless
     *       script.) otherwise.
     *
     *  Also, AD is responsible for logging the stack trace.  To avoid bloating our logs, alerting
     *   should always just log the message of an AnomalyDetectionException exception by default.
     *
     *  Known causes of EndRunException with endNow returning false:
     *   + training data for cold start not available
     *   + cold start cannot succeed
     *   + unknown prediction error
     *   + memory circuit breaker tripped
     *
     *  Known causes of EndRunException with endNow returning true:
     *   + a model partition's memory size reached limit
     *   + models' total memory size reached limit
     *   + Having trouble querying feature data due to
     *    * index does not exist
     *    * all features have been disabled
     *    * invalid search query
     *   + anomaly detector is not available
     *   + AD plugin is disabled
     *   + training data is invalid due to serious internal bug(s)
     *
     *  Known causes of InternalFailure:
     *   + threshold model node is not available
     *   + cluster read/write is blocked
     *   + cold start hasn't been finished
     *   + fail to get all of rcf model nodes' responses
     *   + fail to get threshold model node's response
     *   + RCF/Threshold model node failing to get checkpoint to restore model before timeout
     *   + Detection is throttle because previous detection query is running
     *
     */
    @Override
    protected void doExecute(Task task, ActionRequest actionRequest, ActionListener<AnomalyResultResponse> listener) {
        try (ThreadContext.StoredContext context = client.threadPool().getThreadContext().stashContext()) {

            AnomalyResultRequest request = AnomalyResultRequest.fromActionRequest(actionRequest);
            ActionListener<AnomalyResultResponse> original = listener;
            listener = ActionListener.wrap(original::onResponse, e -> {
                adStats.getStat(StatNames.AD_EXECUTE_FAIL_COUNT.getName()).increment();
                original.onFailure(e);
            });

            String adID = request.getAdID();

            if (!EnabledSetting.isADPluginEnabled()) {
                throw new EndRunException(adID, CommonErrorMessages.DISABLED_ERR_MSG, true);
            }

            adStats.getStat(StatNames.AD_EXECUTE_REQUEST_COUNT.getName()).increment();

            if (adCircuitBreakerService.isOpen()) {
                listener.onFailure(new LimitExceededException(adID, CommonErrorMessages.MEMORY_CIRCUIT_BROKEN_ERR_MSG, false));
                return;
            }

            try {
                stateManager.getAnomalyDetector(adID, onGetDetector(listener, adID, request));
            } catch (Exception ex) {
                handleExecuteException(ex, listener, adID);
            }
        } catch (Exception e) {
            LOG.error(e);
        }
    }

    private ActionListener<Optional<AnomalyDetector>> onGetDetector(
        ActionListener<AnomalyResultResponse> listener,
        String adID,
        AnomalyResultRequest request
    ) {
        return ActionListener.wrap(detectorOptional -> {
            if (!detectorOptional.isPresent()) {
                listener.onFailure(new EndRunException(adID, "AnomalyDetector is not available.", true));
                return;
            }

            AnomalyDetector anomalyDetector = detectorOptional.get();

            long delayMillis = Optional
                .ofNullable((IntervalTimeConfiguration) anomalyDetector.getWindowDelay())
                .map(t -> t.toDuration().toMillis())
                .orElse(0L);
            long dataStartTime = request.getStart() - delayMillis;
            long dataEndTime = request.getEnd() - delayMillis;

            List<String> categoryField = anomalyDetector.getCategoryField();
            if (categoryField != null) {
                Optional<AnomalyDetectionException> previousException = stateManager.fetchColdStartException(adID);

                if (previousException.isPresent()) {
                    Exception exception = previousException.get();
                    LOG.error("Previous exception of {}: {}", adID, exception);
                    if (exception instanceof EndRunException) {
                        listener.onFailure(exception);
                        EndRunException endRunException = (EndRunException) exception;
                        if (endRunException.isEndNow()) {
                            return;
                        }
                    }
                }

                ActionListener<Map<String, double[]>> getEntityFeatureslistener = ActionListener.wrap(entityFeatures -> {
                    if (entityFeatures.isEmpty()) {
                        // Feature not available is common when we have data holes. Respond empty response
                        // so that alerting will not print stack trace to avoid bloating our logs.
                        LOG.info("No data in current detection window between {} and {} for {}", dataStartTime, dataEndTime, adID);
                        listener
                            .onResponse(
                                new AnomalyResultResponse(
                                    Double.NaN,
                                    Double.NaN,
                                    Double.NaN,
                                    new ArrayList<FeatureData>(),
                                    "No data in current detection window"
                                )
                            );
                    } else {
                        entityFeatures
                            .entrySet()
                            .stream()
                            .collect(
                                Collectors
                                    .groupingBy(
                                        e -> hashRing.getOwningNode(e.getKey()).get(),
                                        Collectors.toMap(Entry::getKey, Entry::getValue)
                                    )
                            )
                            .entrySet()
                            .stream()
                            .forEach(nodeEntity -> {
                                DiscoveryNode node = nodeEntity.getKey();
                                transportService
                                    .sendRequest(
                                        node,
                                        EntityResultAction.NAME,
                                        new EntityResultRequest(adID, nodeEntity.getValue(), dataStartTime, dataEndTime),
                                        this.option,
                                        new ActionListenerResponseHandler<>(
                                            new EntityResultListener(node.getId(), adID),
                                            AcknowledgedResponse::new,
                                            ThreadPool.Names.SAME
                                        )
                                    );
                            });
                    }

                    listener.onResponse(new AnomalyResultResponse(0, 0, 0, new ArrayList<FeatureData>()));
                }, exception -> handleFailure(exception, listener, adID));

                threadPool
                    .executor(AnomalyDetectorPlugin.AD_THREAD_POOL_NAME)
                    .execute(
                        () -> searchFeatureDao
                            .getFeaturesByEntities(
                                anomalyDetector,
                                dataStartTime,
                                dataEndTime,
                                new ThreadedActionListener<>(
                                    LOG,
                                    threadPool,
                                    AnomalyDetectorPlugin.AD_THREAD_POOL_NAME,
                                    getEntityFeatureslistener,
                                    false
                                )
                            )
                    );
                return;
            }

            String thresholdModelID = modelPartitioner.getThresholdModelId(adID);
            Optional<DiscoveryNode> asThresholdNode = hashRing.getOwningNode(thresholdModelID);
            if (!asThresholdNode.isPresent()) {
                listener.onFailure(new InternalFailure(adID, "Threshold model node is not available."));
                return;
            }

            DiscoveryNode thresholdNode = asThresholdNode.get();

            if (!shouldStart(listener, adID, anomalyDetector, thresholdNode.getId(), thresholdModelID)) {
                return;
            }

            featureManager
                .getCurrentFeatures(
                    anomalyDetector,
                    dataStartTime,
                    dataEndTime,
                    onFeatureResponse(adID, anomalyDetector, listener, thresholdModelID, thresholdNode, dataStartTime, dataEndTime)
                );
        }, exception -> handleExecuteException(exception, listener, adID));

    }

    private ActionListener<SinglePointFeatures> onFeatureResponse(
        String adID,
        AnomalyDetector detector,
        ActionListener<AnomalyResultResponse> listener,
        String thresholdModelID,
        DiscoveryNode thresholdNode,
        long dataStartTime,
        long dataEndTime
    ) {
        return ActionListener.wrap(featureOptional -> {
            List<FeatureData> featureInResponse = null;

            if (featureOptional.getUnprocessedFeatures().isPresent()) {
                featureInResponse = ParseUtils.getFeatureData(featureOptional.getUnprocessedFeatures().get(), detector);
            }

            if (!featureOptional.getProcessedFeatures().isPresent()) {
                Optional<AnomalyDetectionException> exception = coldStartIfNoCheckPoint(detector);
                if (exception.isPresent()) {
                    listener.onFailure(exception.get());
                    return;
                }

                if (!featureOptional.getUnprocessedFeatures().isPresent()) {
                    // Feature not available is common when we have data holes. Respond empty response
                    // so that alerting will not print stack trace to avoid bloating our logs.
                    LOG.info("No data in current detection window between {} and {} for {}", dataStartTime, dataEndTime, adID);
                    listener
                        .onResponse(
                            new AnomalyResultResponse(
                                Double.NaN,
                                Double.NaN,
                                Double.NaN,
                                new ArrayList<FeatureData>(),
                                "No data in current detection window"
                            )
                        );
                } else {
                    LOG.info("Return at least current feature value between {} and {} for {}", dataStartTime, dataEndTime, adID);
                    listener
                        .onResponse(
                            new AnomalyResultResponse(
                                Double.NaN,
                                Double.NaN,
                                Double.NaN,
                                featureInResponse,
                                "No full shingle in current detection window"
                            )
                        );
                }
                return;
            }

            // Can throw LimitExceededException when a single partition is more than X% of heap memory.
            // Compute this number once and the value won't change unless the coordinating AD node for an
            // detector changes or the cluster size changes.
            int rcfPartitionNum = stateManager.getPartitionNumber(adID, detector);

            List<RCFResultResponse> rcfResults = new ArrayList<>();

            final AtomicReference<AnomalyDetectionException> failure = new AtomicReference<AnomalyDetectionException>();

            final AtomicInteger responseCount = new AtomicInteger();

            for (int i = 0; i < rcfPartitionNum; i++) {
                String rcfModelID = modelPartitioner.getRcfModelId(adID, i);

                Optional<DiscoveryNode> rcfNode = hashRing.getOwningNode(rcfModelID.toString());
                if (!rcfNode.isPresent()) {
                    continue;
                }
                String rcfNodeId = rcfNode.get().getId();
                if (stateManager.isMuted(rcfNodeId)) {
                    LOG.info(String.format(Locale.ROOT, NODE_UNRESPONSIVE_ERR_MSG + " %s", rcfNodeId));
                    continue;
                }

                LOG.info("Sending RCF request to {} for model {}", rcfNodeId, rcfModelID);

                RCFActionListener rcfListener = new RCFActionListener(
                    rcfResults,
                    rcfModelID.toString(),
                    failure,
                    rcfNodeId,
                    detector,
                    listener,
                    thresholdModelID,
                    thresholdNode,
                    featureInResponse,
                    rcfPartitionNum,
                    responseCount,
                    adID,
                    detector.getEnabledFeatureIds().size()
                );

                transportService
                    .sendRequest(
                        rcfNode.get(),
                        RCFResultAction.NAME,
                        new RCFResultRequest(adID, rcfModelID, featureOptional.getProcessedFeatures().get()),
                        option,
                        new ActionListenerResponseHandler<>(rcfListener, RCFResultResponse::new)
                    );
            }
        }, exception -> { handleFailure(exception, listener, adID); });
    }

    private void handleFailure(Exception exception, ActionListener<AnomalyResultResponse> listener, String adID) {
        if (exception instanceof IndexNotFoundException) {
            listener.onFailure(new EndRunException(adID, "Having trouble querying data: " + exception.getMessage(), true));
        } else if (exception instanceof EndRunException) {
            // invalid feature query
            listener.onFailure(exception);
        } else {
            handleExecuteException(exception, listener, adID);
        }
    }

    /**
     * Verify failure of rcf or threshold models. If there is no model, trigger cold
     * start. If there is an exception for the previous cold start of this detector,
     * throw exception to the caller.
     *
     * @param failure  object that may contain exceptions thrown
     * @param detector detector object
     * @return exception if AD job execution gets resource not found exception
     * @throws AnomalyDetectionException List of exceptions we can throw
     *     1. Exception from cold start:
     *       1). InternalFailure due to
     *         a. ElasticsearchTimeoutException thrown by putModelCheckpoint during cold start
     *       2). EndRunException with endNow equal to false
     *         a. training data not available
     *         b. cold start cannot succeed
     *         c. invalid training data
     *       3) EndRunException with endNow equal to true
     *         a. invalid search query
     *     2. LimitExceededException from one of RCF model node when the total size of the models
     *      is more than X% of heap memory.
     *     3. InternalFailure wrapping ElasticsearchTimeoutException inside caused by
     *      RCF/Threshold model node failing to get checkpoint to restore model before timeout.
     */
    private AnomalyDetectionException coldStartIfNoModel(AtomicReference<AnomalyDetectionException> failure, AnomalyDetector detector)
        throws AnomalyDetectionException {
        AnomalyDetectionException exp = failure.get();
        if (exp == null) {
            return null;
        }

        // rethrow exceptions like LimitExceededException to caller
        if (!(exp instanceof ResourceNotFoundException)) {
            throw exp;
        }

        // fetch previous cold start exception
        String adID = detector.getDetectorId();
        final Optional<AnomalyDetectionException> previousException = stateManager.fetchColdStartException(adID);
        if (previousException.isPresent()) {
            Exception exception = previousException.get();
            LOG.error("Previous exception of {}: {}", () -> adID, () -> exception);
            if (exception instanceof EndRunException && ((EndRunException) exception).isEndNow()) {
                return (EndRunException) exception;
            }
        }
        LOG.info("Trigger cold start for {}", detector.getDetectorId());
        coldStart(detector);
        return previousException.orElse(new InternalFailure(adID, NO_MODEL_ERR_MSG));
    }

    private void findException(Throwable cause, String adID, AtomicReference<AnomalyDetectionException> failure) {
        if (cause instanceof Error) {
            // we cannot do anything with Error.
            LOG.error(new ParameterizedMessage("Error during prediction for {}: ", adID), cause);
            return;
        }

        Exception causeException = (Exception) cause;
        if (ExceptionUtil
            .isException(causeException, ResourceNotFoundException.class, ExceptionUtil.RESOURCE_NOT_FOUND_EXCEPTION_NAME_UNDERSCORE)
            || (causeException instanceof IndexNotFoundException
                && causeException.getMessage().contains(CommonName.CHECKPOINT_INDEX_NAME))) {
            failure.set(new ResourceNotFoundException(adID, causeException.getMessage()));
        } else if (ExceptionUtil.isException(causeException, LimitExceededException.class, LIMIT_EXCEEDED_EXCEPTION_NAME_UNDERSCORE)) {
            failure.set(new LimitExceededException(adID, causeException.getMessage()));
        } else if (causeException instanceof ElasticsearchTimeoutException) {
            // we can have ElasticsearchTimeoutException when a node tries to load RCF or
            // threshold model
            failure.set(new InternalFailure(adID, causeException));
        } else {
            // some unexpected bugs occur while predicting anomaly
            failure.set(new EndRunException(adID, BUG_RESPONSE, causeException, false));
        }
    }

    private CombinedRcfResult getCombinedResult(List<RCFResultResponse> rcfResults, int numFeatures) {
        List<RcfResult> rcfResultLib = new ArrayList<>();
        for (RCFResultResponse result : rcfResults) {
            rcfResultLib.add(new RcfResult(result.getRCFScore(), result.getConfidence(), result.getForestSize(), result.getAttribution()));
        }
        return modelManager.combineRcfResults(rcfResultLib, numFeatures);
    }

    void handleExecuteException(Exception ex, ActionListener<AnomalyResultResponse> listener, String adID) {
        if (ex instanceof ClientException) {
            listener.onFailure(ex);
        } else if (ex instanceof AnomalyDetectionException) {
            listener.onFailure(new InternalFailure((AnomalyDetectionException) ex));
        } else {
            Throwable cause = ExceptionsHelper.unwrapCause(ex);
            listener.onFailure(new InternalFailure(adID, cause));
        }
    }

    class RCFActionListener implements ActionListener<RCFResultResponse> {
        private List<RCFResultResponse> rcfResults;
        private String modelID;
        private AtomicReference<AnomalyDetectionException> failure;
        private String rcfNodeID;
        private AnomalyDetector detector;
        private ActionListener<AnomalyResultResponse> listener;
        private String thresholdModelID;
        private DiscoveryNode thresholdNode;
        private List<FeatureData> featureInResponse;
        private int nodeCount;
        private final AtomicInteger responseCount;
        private final String adID;
        private int numEnabledFeatures;

        RCFActionListener(
            List<RCFResultResponse> rcfResults,
            String modelID,
            AtomicReference<AnomalyDetectionException> failure,
            String rcfNodeID,
            AnomalyDetector detector,
            ActionListener<AnomalyResultResponse> listener,
            String thresholdModelID,
            DiscoveryNode thresholdNode,
            List<FeatureData> features,
            int nodeCount,
            AtomicInteger responseCount,
            String adID,
            int numEnabledFeatures
        ) {
            this.rcfResults = rcfResults;
            this.modelID = modelID;
            this.rcfNodeID = rcfNodeID;
            this.detector = detector;
            this.listener = listener;
            this.thresholdNode = thresholdNode;
            this.thresholdModelID = thresholdModelID;
            this.featureInResponse = features;
            this.failure = failure;
            this.nodeCount = nodeCount;
            this.responseCount = responseCount;
            this.adID = adID;
            this.numEnabledFeatures = numEnabledFeatures;
        }

        @Override
        public void onResponse(RCFResultResponse response) {
            try {
                stateManager.resetBackpressureCounter(rcfNodeID);
                if (response != null) {
                    rcfResults.add(response);
                } else {
                    LOG.warn(NULL_RESPONSE + " {} for {}", modelID, rcfNodeID);
                }
            } catch (Exception ex) {
                LOG.error("Unexpected exception: {} for {}", ex, adID);
            } finally {
                if (nodeCount == responseCount.incrementAndGet()) {
                    handleRCFResults(numEnabledFeatures);
                }
            }
        }

        @Override
        public void onFailure(Exception e) {
            try {
                handlePredictionFailure(e, adID, rcfNodeID, failure);
            } catch (Exception ex) {
                LOG.error("Unexpected exception: {} for {}", ex, adID);
            } finally {
                if (nodeCount == responseCount.incrementAndGet()) {
                    handleRCFResults(numEnabledFeatures);
                }
            }
        }

        private void handleRCFResults(int numFeatures) {
            try {
                AnomalyDetectionException exception = coldStartIfNoModel(failure, detector);
                if (exception != null) {
                    listener.onFailure(exception);
                    return;
                }

                if (rcfResults.isEmpty()) {
                    listener.onFailure(new InternalFailure(adID, NO_MODEL_ERR_MSG));
                    return;
                }

                CombinedRcfResult combinedResult = getCombinedResult(rcfResults, numFeatures);
                double combinedScore = combinedResult.getScore();

                final AtomicReference<AnomalyResultResponse> anomalyResultResponse = new AtomicReference<>();

                String thresholdNodeId = thresholdNode.getId();
                LOG.info("Sending threshold request to {} for model {}", thresholdNodeId, thresholdModelID);
                ThresholdActionListener thresholdListener = new ThresholdActionListener(
                    anomalyResultResponse,
                    featureInResponse,
                    thresholdNodeId,
                    detector,
                    combinedResult,
                    listener,
                    adID
                );
                transportService
                    .sendRequest(
                        thresholdNode,
                        ThresholdResultAction.NAME,
                        new ThresholdResultRequest(adID, thresholdModelID, combinedScore),
                        option,
                        new ActionListenerResponseHandler<>(thresholdListener, ThresholdResultResponse::new)
                    );
            } catch (Exception ex) {
                handleExecuteException(ex, listener, adID);
            }
        }
    }

    class ThresholdActionListener implements ActionListener<ThresholdResultResponse> {
        private AtomicReference<AnomalyResultResponse> anomalyResultResponse;
        private List<FeatureData> features;
        private AtomicReference<AnomalyDetectionException> failure;
        private String thresholdNodeID;
        private ActionListener<AnomalyResultResponse> listener;
        private AnomalyDetector detector;
        private CombinedRcfResult combinedResult;
        private String adID;

        ThresholdActionListener(
            AtomicReference<AnomalyResultResponse> anomalyResultResponse,
            List<FeatureData> features,
            String thresholdNodeID,
            AnomalyDetector detector,
            CombinedRcfResult combinedResult,
            ActionListener<AnomalyResultResponse> listener,
            String adID
        ) {
            this.anomalyResultResponse = anomalyResultResponse;
            this.features = features;
            this.thresholdNodeID = thresholdNodeID;
            this.detector = detector;
            this.combinedResult = combinedResult;
            this.failure = new AtomicReference<AnomalyDetectionException>();
            this.listener = listener;
            this.adID = adID;
        }

        @Override
        public void onResponse(ThresholdResultResponse response) {
            try {
                anomalyResultResponse
                    .set(new AnomalyResultResponse(response.getAnomalyGrade(), response.getConfidence(), Double.NaN, features));
                stateManager.resetBackpressureCounter(thresholdNodeID);
            } catch (Exception ex) {
                LOG.error("Unexpected exception: {} for {}", ex, adID);
            } finally {
                handleThresholdResult();
            }
        }

        @Override
        public void onFailure(Exception e) {
            try {
                handlePredictionFailure(e, adID, thresholdNodeID, failure);
            } catch (Exception ex) {
                LOG.error("Unexpected exception: {} for {}", ex, adID);
            } finally {
                handleThresholdResult();
            }
        }

        private void handleThresholdResult() {
            try {
                AnomalyDetectionException exception = coldStartIfNoModel(failure, detector);
                if (exception != null) {
                    listener.onFailure(exception);
                    return;
                }

                if (anomalyResultResponse.get() != null) {
                    AnomalyResultResponse response = anomalyResultResponse.get();
                    double confidence = response.getConfidence() * combinedResult.getConfidence();
                    response = new AnomalyResultResponse(
                        response.getAnomalyGrade(),
                        confidence,
                        combinedResult.getScore(),
                        response.getFeatures()
                    );
                    listener.onResponse(response);
                } else if (failure.get() != null) {
                    listener.onFailure(failure.get());
                } else {
                    listener.onFailure(new InternalFailure(adID, "Node connection problem or unexpected exception"));
                }
            } catch (Exception ex) {
                handleExecuteException(ex, listener, adID);
            }
        }
    }

    private void handlePredictionFailure(Exception e, String adID, String nodeID, AtomicReference<AnomalyDetectionException> failure) {
        LOG.error(new ParameterizedMessage("Received an error from node {} while fetching anomaly grade for {}", nodeID, adID), e);
        if (e == null) {
            return;
        }
        Throwable cause = ExceptionsHelper.unwrapCause(e);
        if (hasConnectionIssue(cause)) {
            handleConnectionException(nodeID);
        } else {
            findException(cause, adID, failure);
        }
    }

    /**
     * Check if the input exception indicates connection issues.
     *
     * @param e exception
     * @return true if we get disconnected from the node or the node is not in the
     *         right state (being closed) or transport request times out (sent from TimeoutHandler.run)
     */
    private boolean hasConnectionIssue(Throwable e) {
        return e instanceof ConnectTransportException
            || e instanceof NodeClosedException
            || e instanceof ReceiveTimeoutTransportException
            || e instanceof NodeNotConnectedException
            || e instanceof ConnectException;
    }

    private void handleConnectionException(String node) {
        final DiscoveryNodes nodes = clusterService.state().nodes();
        if (!nodes.nodeExists(node) && hashRing.build()) {
            return;
        }
        // rebuilt is not done or node is unresponsive
        stateManager.addPressure(node);
    }

    /**
     * Since we need to read from customer index and write to anomaly result index,
     * we need to make sure we can read and write.
     *
     * @param state Cluster state
     * @return whether we have global block or not
     */
    private boolean checkGlobalBlock(ClusterState state) {
        return state.blocks().globalBlockedException(ClusterBlockLevel.READ) != null
            || state.blocks().globalBlockedException(ClusterBlockLevel.WRITE) != null;
    }

    /**
     * Similar to checkGlobalBlock, we check block on the indices level.
     *
     * @param state   Cluster state
     * @param level   block level
     * @param indices the indices on which to check block
     * @return whether any of the index has block on the level.
     */
    private boolean checkIndicesBlocked(ClusterState state, ClusterBlockLevel level, String... indices) {
        // the original index might be an index expression with wildcards like "log*",
        // so we need to expand the expression to concrete index name
        String[] concreteIndices = indexNameExpressionResolver.concreteIndexNames(state, IndicesOptions.lenientExpandOpen(), indices);

        return state.blocks().indicesBlockedException(level, concreteIndices) != null;
    }

    /**
     * Check if we should start anomaly prediction.
     *
     * @param listener listener to respond back to AnomalyResultRequest.
     * @param adID     detector ID
     * @param detector detector instance corresponds to adID
     * @param thresholdNodeId the threshold model hosting node ID for adID
     * @param thresholdModelID the threshold model ID for adID
     * @return if we can start anomaly prediction.
     */
    private boolean shouldStart(
        ActionListener<AnomalyResultResponse> listener,
        String adID,
        AnomalyDetector detector,
        String thresholdNodeId,
        String thresholdModelID
    ) {
        ClusterState state = clusterService.state();
        if (checkGlobalBlock(state)) {
            listener.onFailure(new InternalFailure(adID, READ_WRITE_BLOCKED));
            return false;
        }

        if (stateManager.isMuted(thresholdNodeId)) {
            listener.onFailure(new InternalFailure(adID, String.format(NODE_UNRESPONSIVE_ERR_MSG + " %s", thresholdModelID)));
            return false;
        }

        if (checkIndicesBlocked(state, ClusterBlockLevel.READ, detector.getIndices().toArray(new String[0]))) {
            listener.onFailure(new InternalFailure(adID, INDEX_READ_BLOCKED));
            return false;
        }

        return true;
    }

    private void coldStart(AnomalyDetector detector) {
        String detectorId = detector.getDetectorId();

        // If last cold start is not finished, we don't trigger another one
        if (stateManager.isColdStartRunning(detectorId)) {
            return;
        }

        final Releasable coldStartFinishingCallback = stateManager.markColdStartRunning(detectorId);

        ActionListener<Optional<double[][]>> listener = ActionListener.wrap(trainingData -> {
            if (trainingData.isPresent()) {
                double[][] dataPoints = trainingData.get();

                ActionListener<Void> trainModelListener = ActionListener
                    .wrap(res -> { LOG.info("Succeeded in training {}", detectorId); }, exception -> {
                        if (exception instanceof AnomalyDetectionException) {
                            // e.g., partitioned model exceeds memory limit
                            stateManager.setLastColdStartException(detectorId, (AnomalyDetectionException) exception);
                        } else if (exception instanceof IllegalArgumentException) {
                            // IllegalArgumentException due to invalid training data
                            stateManager
                                .setLastColdStartException(
                                    detectorId,
                                    new EndRunException(detectorId, "Invalid training data", exception, false)
                                );
                        } else if (exception instanceof ElasticsearchTimeoutException) {
                            stateManager
                                .setLastColdStartException(
                                    detectorId,
                                    new InternalFailure(detectorId, "Time out while indexing cold start checkpoint", exception)
                                );
                        } else {
                            stateManager
                                .setLastColdStartException(
                                    detectorId,
                                    new EndRunException(detectorId, "Error while training model", exception, false)
                                );
                        }
                    });

                modelManager
                    .trainModel(
                        detector,
                        dataPoints,
                        new ThreadedActionListener<>(LOG, threadPool, AnomalyDetectorPlugin.AD_THREAD_POOL_NAME, trainModelListener, false)
                    );
            } else {
                stateManager.setLastColdStartException(detectorId, new EndRunException(detectorId, "Cannot get training data", false));
            }
        }, exception -> {
            if (exception instanceof ElasticsearchTimeoutException) {
                stateManager
                    .setLastColdStartException(
                        detectorId,
                        new InternalFailure(detectorId, "Time out while getting training data", exception)
                    );
            } else if (exception instanceof AnomalyDetectionException) {
                // e.g., Invalid search query
                stateManager.setLastColdStartException(detectorId, (AnomalyDetectionException) exception);
            } else {
                stateManager
                    .setLastColdStartException(detectorId, new EndRunException(detectorId, "Error while cold start", exception, false));
            }
        });

        final ActionListener<Optional<double[][]>> listenerWithReleaseCallback = ActionListener
            .runAfter(listener, coldStartFinishingCallback::close);

        threadPool
            .executor(AnomalyDetectorPlugin.AD_THREAD_POOL_NAME)
            .execute(
                () -> featureManager
                    .getColdStartData(
                        detector,
                        new ThreadedActionListener<>(
                            LOG,
                            threadPool,
                            AnomalyDetectorPlugin.AD_THREAD_POOL_NAME,
                            listenerWithReleaseCallback,
                            false
                        )
                    )
            );
    }

    /**
     * Check if checkpoint for an detector exists or not.  If not and previous
     *  run is not EndRunException whose endNow is true, trigger cold start.
     * @param detector detector object
     * @return previous cold start exception
     */
    private Optional<AnomalyDetectionException> coldStartIfNoCheckPoint(AnomalyDetector detector) {
        String detectorId = detector.getDetectorId();

        Optional<AnomalyDetectionException> previousException = stateManager.fetchColdStartException(detectorId);

        if (previousException.isPresent()) {
            Exception exception = previousException.get();
            LOG.error("Previous exception of {}: {}", detectorId, exception);
            if (exception instanceof EndRunException && ((EndRunException) exception).isEndNow()) {
                return previousException;
            }
        }

        stateManager.getDetectorCheckpoint(detectorId, ActionListener.wrap(checkpointExists -> {
            if (!checkpointExists) {
                LOG.info("Trigger cold start for {}", detectorId);
                coldStart(detector);
            }
        }, exception -> {
            Throwable cause = ExceptionsHelper.unwrapCause(exception);
            if (cause instanceof IndexNotFoundException) {
                LOG.info("Trigger cold start for {}", detectorId);
                coldStart(detector);
            } else {
                String errorMsg = String.format("Fail to get checkpoint state for %s", detectorId);
                LOG.error(errorMsg, exception);
                stateManager.setLastColdStartException(detectorId, new AnomalyDetectionException(errorMsg, exception));
            }
        }));

        return previousException;
    }

    class EntityResultListener implements ActionListener<AcknowledgedResponse> {
        private String nodeId;
        private final String adID;

        EntityResultListener(String nodeId, String adID) {
            this.nodeId = nodeId;
            this.adID = adID;
        }

        @Override
        public void onResponse(AcknowledgedResponse response) {
            stateManager.resetBackpressureCounter(nodeId);
            if (response.isAcknowledged() == false) {
                LOG.error("Cannot send entities' features to {} for {}", nodeId, adID);
                stateManager.addPressure(nodeId);
            }
        }

        @Override
        public void onFailure(Exception e) {
            if (e == null) {
                return;
            }
            Throwable cause = ExceptionsHelper.unwrapCause(e);
            // in case of connection issue or the other node has no multi-entity
            // transport actions (e.g., blue green deployment)
            if (hasConnectionIssue(cause) || cause instanceof ActionNotFoundTransportException) {
                handleConnectionException(nodeId);
            }
            LOG.error(new ParameterizedMessage("Cannot send entities' features to {} for {}", nodeId, adID), e);
        }
    }
}<|MERGE_RESOLUTION|>--- conflicted
+++ resolved
@@ -39,11 +39,8 @@
 import org.elasticsearch.action.support.HandledTransportAction;
 import org.elasticsearch.action.support.IndicesOptions;
 import org.elasticsearch.action.support.ThreadedActionListener;
-<<<<<<< HEAD
+import org.elasticsearch.action.support.master.AcknowledgedResponse;
 import org.elasticsearch.client.Client;
-=======
-import org.elasticsearch.action.support.master.AcknowledgedResponse;
->>>>>>> b1ec6b8c
 import org.elasticsearch.cluster.ClusterState;
 import org.elasticsearch.cluster.block.ClusterBlockLevel;
 import org.elasticsearch.cluster.metadata.IndexNameExpressionResolver;
@@ -120,23 +117,16 @@
     private final ADStats adStats;
     private final ADCircuitBreakerService adCircuitBreakerService;
     private final ThreadPool threadPool;
-<<<<<<< HEAD
     private final Client client;
-=======
     private final SearchFeatureDao searchFeatureDao;
->>>>>>> b1ec6b8c
 
     @Inject
     public AnomalyResultTransportAction(
         ActionFilters actionFilters,
         TransportService transportService,
         Settings settings,
-<<<<<<< HEAD
         Client client,
-        TransportStateManager manager,
-=======
         NodeStateManager manager,
->>>>>>> b1ec6b8c
         FeatureManager featureManager,
         ModelManager modelManager,
         ModelPartitioner modelPartitioner,
