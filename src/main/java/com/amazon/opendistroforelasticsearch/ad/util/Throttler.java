--- conflicted
+++ resolved
@@ -55,11 +55,7 @@
 
     /**
      * Get negative cache value(ActionRequest, Instant) for given detector
-<<<<<<< HEAD
      * @param detectorId AnomalyDetector ID
-=======
-     * @param detectorId AnomalyDetector Id
->>>>>>> 99e9487c
      * @return negative cache value(ActionRequest, Instant)
      */
     public Optional<Map.Entry<ActionRequest, Instant>> getFilteredQuery(String detectorId) {
@@ -68,12 +64,8 @@
 
     /**
      * Insert the negative cache entry for given detector
-<<<<<<< HEAD
      * If key already exists, return false. Otherwise true.
      * @param detectorId AnomalyDetector ID
-=======
-     * @param detectorId AnomalyDetector Id
->>>>>>> 99e9487c
      * @param request ActionRequest
      * @return true if key doesn't exist otherwise false.
      */
@@ -83,17 +75,9 @@
 
     /**
      * Clear the negative cache for given detector.
-<<<<<<< HEAD
      * @param detectorId AnomalyDetector ID
      */
     public void clearFilteredQuery(String detectorId) {
         negativeCache.remove(detectorId);
-=======
-     * If detectorId is null, do nothing
-     * @param detectorId AnomalyDetector Id
-     */
-    public void clearFilteredQuery(String detectorId) {
-        negativeCache.keySet().removeIf(key -> key.equals(detectorId));
->>>>>>> 99e9487c
     }
 }