--- conflicted
+++ resolved
@@ -49,7 +49,6 @@
     "error": {
       "type": "text"
     },
-<<<<<<< HEAD
     "user": {
       "properties": {
         "name": {
@@ -62,29 +61,31 @@
           }
         },
         "backend_roles": {
-          "type" : "text",
-          "fields" : {
-            "keyword" : {
-              "type" : "keyword"
+          "type": "text",
+          "fields": {
+            "keyword": {
+              "type": "keyword"
             }
           }
         },
         "roles": {
-          "type" : "text",
-          "fields" : {
-            "keyword" : {
-              "type" : "keyword"
+          "type": "text",
+          "fields": {
+            "keyword": {
+              "type": "keyword"
             }
           }
         },
         "custom_attribute_names": {
-          "type" : "text",
-          "fields" : {
-            "keyword" : {
-              "type" : "keyword"
+          "type": "text",
+          "fields": {
+            "keyword": {
+              "type": "keyword"
             }
           }
-=======
+        }
+      }
+    },
     "entity": {
       "type": "nested",
       "properties": {
@@ -93,7 +94,6 @@
         },
         "value": {
           "type": "keyword"
->>>>>>> b1ec6b8c
         }
       }
     }
