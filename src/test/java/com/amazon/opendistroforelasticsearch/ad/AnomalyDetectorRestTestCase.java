--- conflicted
+++ resolved
@@ -107,11 +107,8 @@
             detector.getUiMetadata(),
             detector.getSchemaVersion(),
             detector.getLastUpdateTime(),
-<<<<<<< HEAD
+            null,
             detector.getUser()
-=======
-            null
->>>>>>> 2175fde1
         );
     }
 
@@ -182,11 +179,8 @@
                 detector.getUiMetadata(),
                 detector.getSchemaVersion(),
                 detector.getLastUpdateTime(),
-<<<<<<< HEAD
+                null,
                 detector.getUser()
-=======
-                null
->>>>>>> 2175fde1
             ),
             detectorJob };
     }
