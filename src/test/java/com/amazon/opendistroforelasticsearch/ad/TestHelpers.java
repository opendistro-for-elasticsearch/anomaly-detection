--- conflicted
+++ resolved
@@ -206,10 +206,8 @@
             uiMetadata,
             randomInt(),
             lastUpdateTime,
-<<<<<<< HEAD
+            null,
             randomUser()
-=======
-            null
         );
     }
 
@@ -230,8 +228,8 @@
             null,
             randomInt(),
             Instant.now(),
-            categoryFields
->>>>>>> 2175fde1
+            categoryFields,
+            randomUser()
         );
     }
 
@@ -251,11 +249,8 @@
             null,
             randomInt(),
             Instant.now(),
-<<<<<<< HEAD
+            null,
             randomUser()
-=======
-            null
->>>>>>> 2175fde1
         );
     }
 
@@ -275,11 +270,8 @@
             null,
             randomInt(),
             Instant.now().truncatedTo(ChronoUnit.SECONDS),
-<<<<<<< HEAD
+            null,
             randomUser()
-=======
-            null
->>>>>>> 2175fde1
         );
     }
 
@@ -299,11 +291,8 @@
             null,
             randomInt(),
             Instant.now().truncatedTo(ChronoUnit.SECONDS),
-<<<<<<< HEAD
+            null,
             randomUser()
-=======
-            null
->>>>>>> 2175fde1
         );
     }
 
@@ -370,15 +359,6 @@
         return new Feature(randomAlphaOfLength(5), featureName, ESRestTestCase.randomBoolean(), testAggregation);
     }
 
-<<<<<<< HEAD
-    public static User randomUser() {
-        return new User(
-            randomAlphaOfLength(8),
-            ImmutableList.of(randomAlphaOfLength(10)),
-            ImmutableList.of("all_access"),
-            ImmutableList.of("attribute=test")
-        );
-=======
     public static Feature randomFeature(boolean enabled) {
         return randomFeature(randomAlphaOfLength(5), randomAlphaOfLength(5), enabled);
     }
@@ -392,7 +372,15 @@
             throw new RuntimeException();
         }
         return new Feature(randomAlphaOfLength(5), featureName, enabled, testAggregation);
->>>>>>> 2175fde1
+    }
+
+    public static User randomUser() {
+        return new User(
+                randomAlphaOfLength(8),
+                ImmutableList.of(randomAlphaOfLength(10)),
+                ImmutableList.of("all_access"),
+                ImmutableList.of("attribute=test")
+        );
     }
 
     public static <S, T> void assertFailWith(Class<S> clazz, Callable<T> callable) throws Exception {
