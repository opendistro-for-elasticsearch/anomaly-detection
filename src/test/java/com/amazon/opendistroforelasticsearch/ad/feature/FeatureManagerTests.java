--- conflicted
+++ resolved
@@ -485,7 +485,6 @@
         getPreviewFeaturesTemplate(asList(Optional.of(new double[] { 1 }), Optional.of(new double[] { 3 })), false, false);
     }
 
-<<<<<<< HEAD
     private void setupSearchFeatureDaoForGetCurrentFeatures(
         List<Optional<double[]>> preQueryResponse,
         Optional<List<Optional<double[]>>> testQueryResponse
@@ -885,7 +884,6 @@
         }
     }
 
-=======
     private <K, V> Entry<K, V> entry(K key, V value) {
         return new SimpleEntry<>(key, value);
     }
@@ -897,5 +895,4 @@
             return Optional.of(values);
         }
     }
->>>>>>> cd3bdaea
 }