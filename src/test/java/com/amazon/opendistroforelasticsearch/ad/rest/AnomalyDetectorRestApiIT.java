--- conflicted
+++ resolved
@@ -95,10 +95,7 @@
             TestHelpers.randomUiMetadata(),
             randomInt(),
             null,
-<<<<<<< HEAD
-=======
             null,
->>>>>>> b1ec6b8c
             TestHelpers.randomUser()
         );
 
@@ -182,10 +179,7 @@
             detector.getUiMetadata(),
             detector.getSchemaVersion(),
             detector.getLastUpdateTime(),
-<<<<<<< HEAD
-=======
             null,
->>>>>>> b1ec6b8c
             detector.getUser()
         );
 
@@ -247,10 +241,7 @@
             detector1.getUiMetadata(),
             detector1.getSchemaVersion(),
             detector1.getLastUpdateTime(),
-<<<<<<< HEAD
-=======
             null,
->>>>>>> b1ec6b8c
             detector1.getUser()
         );
 
@@ -288,10 +279,7 @@
             detector.getUiMetadata(),
             detector.getSchemaVersion(),
             Instant.now(),
-<<<<<<< HEAD
-=======
             null,
->>>>>>> b1ec6b8c
             detector.getUser()
         );
 
@@ -335,10 +323,7 @@
             detector.getUiMetadata(),
             detector.getSchemaVersion(),
             detector.getLastUpdateTime(),
-<<<<<<< HEAD
-=======
             null,
->>>>>>> b1ec6b8c
             detector.getUser()
         );
 
@@ -722,10 +707,7 @@
             detector.getUiMetadata(),
             detector.getSchemaVersion(),
             detector.getLastUpdateTime(),
-<<<<<<< HEAD
-=======
             null,
->>>>>>> b1ec6b8c
             detector.getUser()
         );
 
