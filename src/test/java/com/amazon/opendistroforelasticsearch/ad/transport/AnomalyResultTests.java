/*
 * Copyright 2019 Amazon.com, Inc. or its affiliates. All Rights Reserved.
 *
 * Licensed under the Apache License, Version 2.0 (the "License").
 * You may not use this file except in compliance with the License.
 * A copy of the License is located at
 *
 *     http://www.apache.org/licenses/LICENSE-2.0
 *
 * or in the "license" file accompanying this file. This file is distributed
 * on an "AS IS" BASIS, WITHOUT WARRANTIES OR CONDITIONS OF ANY KIND, either
 * express or implied. See the License for the specific language governing
 * permissions and limitations under the License.
 */

package com.amazon.opendistroforelasticsearch.ad.transport;

import static org.elasticsearch.common.xcontent.XContentFactory.jsonBuilder;
import static org.hamcrest.CoreMatchers.startsWith;
import static org.hamcrest.Matchers.empty;
import static org.hamcrest.Matchers.equalTo;
import static org.hamcrest.Matchers.containsString;
import static org.hamcrest.Matchers.hasItem;
import static org.hamcrest.Matchers.is;
import static org.hamcrest.Matchers.nullValue;
import static org.mockito.Mockito.any;
import static org.mockito.Mockito.anyInt;
import static org.mockito.Mockito.anyLong;
import static org.mockito.Mockito.anyDouble;
import static org.mockito.Mockito.eq;
import static org.mockito.Mockito.doAnswer;
import static org.mockito.Mockito.doThrow;
import static org.mockito.Mockito.mock;
import static org.mockito.Mockito.never;
import static org.mockito.Mockito.spy;
import static org.mockito.Mockito.times;
import static org.mockito.Mockito.same;
import static org.mockito.Mockito.when;
import static org.mockito.Mockito.doNothing;
import static org.mockito.Mockito.verify;

import java.io.IOException;
import java.util.ArrayList;
import java.util.Arrays;
import java.util.Collections;
import java.util.HashMap;
import java.util.List;
import java.util.Map;
import java.util.Optional;
import java.util.concurrent.CountDownLatch;
import java.util.concurrent.TimeUnit;
import java.util.function.Function;

import com.amazon.opendistroforelasticsearch.ad.breaker.ADCircuitBreakerService;
import com.amazon.opendistroforelasticsearch.ad.indices.AnomalyDetectionIndices;

import com.amazon.opendistroforelasticsearch.ad.AbstractADTest;
import com.amazon.opendistroforelasticsearch.ad.TestHelpers;
import com.amazon.opendistroforelasticsearch.ad.cluster.HashRing;
import com.amazon.opendistroforelasticsearch.ad.common.exception.AnomalyDetectionException;
import com.amazon.opendistroforelasticsearch.ad.common.exception.ClientException;
import com.amazon.opendistroforelasticsearch.ad.common.exception.InternalFailure;
import com.amazon.opendistroforelasticsearch.ad.common.exception.JsonPathNotFoundException;
import com.amazon.opendistroforelasticsearch.ad.common.exception.LimitExceededException;
import com.amazon.opendistroforelasticsearch.ad.common.exception.ResourceNotFoundException;
import com.amazon.opendistroforelasticsearch.ad.constant.CommonErrorMessages;
import com.amazon.opendistroforelasticsearch.ad.constant.CommonMessageAttributes;
import com.amazon.opendistroforelasticsearch.ad.feature.FeatureManager;
import com.amazon.opendistroforelasticsearch.ad.feature.SinglePointFeatures;
import com.amazon.opendistroforelasticsearch.ad.ml.ModelManager;
import com.amazon.opendistroforelasticsearch.ad.ml.RcfResult;
import com.amazon.opendistroforelasticsearch.ad.ml.ThresholdingResult;
import com.amazon.opendistroforelasticsearch.ad.ml.rcf.CombinedRcfResult;
import com.amazon.opendistroforelasticsearch.ad.model.AnomalyDetector;
import com.amazon.opendistroforelasticsearch.ad.model.AnomalyResult;
import com.amazon.opendistroforelasticsearch.ad.model.FeatureData;
import com.amazon.opendistroforelasticsearch.ad.stats.ADStat;
import com.amazon.opendistroforelasticsearch.ad.stats.ADStats;
import com.amazon.opendistroforelasticsearch.ad.stats.StatNames;
import com.amazon.opendistroforelasticsearch.ad.stats.suppliers.CounterSupplier;
import com.amazon.opendistroforelasticsearch.ad.util.ClientUtil;
import com.amazon.opendistroforelasticsearch.ad.util.ColdStartRunner;
import com.amazon.opendistroforelasticsearch.ad.util.IndexUtils;
import org.elasticsearch.ElasticsearchTimeoutException;
import org.elasticsearch.Version;
import org.elasticsearch.action.ActionListener;
import org.elasticsearch.action.ActionRequestValidationException;
import org.elasticsearch.action.admin.indices.create.CreateIndexResponse;
import org.elasticsearch.action.index.IndexRequest;
import org.elasticsearch.action.index.IndexResponse;
import org.elasticsearch.action.support.ActionFilters;
import org.elasticsearch.action.support.PlainActionFuture;
import org.elasticsearch.client.Client;
import org.elasticsearch.cluster.ClusterName;
import org.elasticsearch.cluster.ClusterState;
import org.elasticsearch.cluster.block.ClusterBlocks;
import org.elasticsearch.cluster.metadata.AliasMetaData;
import org.elasticsearch.cluster.metadata.IndexMetaData;
import org.elasticsearch.cluster.metadata.IndexNameExpressionResolver;
import org.elasticsearch.cluster.metadata.MetaData;
import org.elasticsearch.cluster.node.DiscoveryNode;
import org.elasticsearch.cluster.service.ClusterService;
import org.elasticsearch.common.Strings;
import org.elasticsearch.common.UUIDs;
import org.elasticsearch.common.io.stream.BytesStreamOutput;
import org.elasticsearch.common.io.stream.NotSerializableExceptionWrapper;
import org.elasticsearch.common.io.stream.StreamInput;
import org.elasticsearch.common.settings.Settings;
import org.elasticsearch.common.unit.TimeValue;
import org.elasticsearch.common.util.concurrent.EsRejectedExecutionException;
import org.elasticsearch.common.xcontent.ToXContent;
import org.elasticsearch.common.xcontent.XContentBuilder;
import org.elasticsearch.index.Index;
import org.elasticsearch.index.shard.ShardId;
import org.elasticsearch.threadpool.ThreadPool;
import org.elasticsearch.transport.NodeNotConnectedException;
import org.elasticsearch.transport.TransportException;
import org.elasticsearch.transport.TransportRequestOptions;
import org.elasticsearch.transport.TransportResponseHandler;
import org.elasticsearch.transport.TransportService;
import org.junit.After;
import org.junit.AfterClass;
import org.junit.Assert;
import org.junit.Before;
import org.junit.BeforeClass;

import com.google.gson.JsonElement;

import test.com.amazon.opendistroforelasticsearch.ad.util.FakeNode;
import test.com.amazon.opendistroforelasticsearch.ad.util.JsonDeserializer;

public class AnomalyResultTests extends AbstractADTest {
    private static Settings settings = Settings.EMPTY;
    private FakeNode[] testNodes;
    private int nodesCount;
    private TransportService transportService;
    private ClusterService clusterService;
    private ADStateManager stateManager;
    private ColdStartRunner runner;
    private FeatureManager featureQuery;
    private ModelManager normalModelManager;
    private Client client;
    private AnomalyDetectionIndices anomalyDetectionIndices;
    private AnomalyDetector detector;
    private HashRing hashRing;
    private IndexNameExpressionResolver indexNameResolver;
    private String rcfModelID;
    private String thresholdModelID;
    private String adID;
    private String featureId;
    private String featureName;
<<<<<<< HEAD
    private ADStats adStats;
=======
    private ADCircuitBreakerService adCircuitBreakerService;
>>>>>>> 63174197

    @BeforeClass
    public static void setUpBeforeClass() {
        setUpThreadPool(AnomalyResultTests.class.getSimpleName());
        settings = Settings.EMPTY;
    }

    @AfterClass
    public static void tearDownAfterClass() {
        tearDownThreadPool();
        settings = null;
    }

    @SuppressWarnings("unchecked")
    @Override
    @Before
    public void setUp() throws Exception {
        super.setUp();
        super.setUpLog4jForJUnit(AnomalyResultTransportAction.class);
        setupTestNodes(Settings.EMPTY);
        FakeNode.connectNodes(testNodes);
        transportService = testNodes[0].transportService;
        clusterService = testNodes[0].clusterService;
        stateManager = mock(ADStateManager.class);
        // return 2 RCF partitions
        when(stateManager.getPartitionNumber(any(String.class))).thenReturn(2);
        when(stateManager.isMuted(any(String.class))).thenReturn(false);

        detector = mock(AnomalyDetector.class);
        featureId = "xyz";
        // we have one feature
        when(detector.getEnabledFeatureIds()).thenReturn(Collections.singletonList(featureId));
        featureName = "abc";
        when(detector.getEnabledFeatureNames()).thenReturn(Collections.singletonList(featureName));
        List<String> userIndex = new ArrayList<>();
        userIndex.add("test*");
        when(detector.getIndices()).thenReturn(userIndex);
        when(stateManager.getAnomalyDetector(any(String.class))).thenReturn(Optional.of(detector));

        hashRing = mock(HashRing.class);
        when(hashRing.getOwningNode(any(String.class)))
                .thenReturn(Optional.of(clusterService.state().nodes().getLocalNode()));
        when(hashRing.build()).thenReturn(true);
        featureQuery = mock(FeatureManager.class);
        when(featureQuery.getCurrentFeatures(any(AnomalyDetector.class), anyLong(), anyLong())).thenReturn(
                new SinglePointFeatures(Optional.of(new double[] { 0.0d }), Optional.of(new double[] { 0 })));
        normalModelManager = mock(ModelManager.class);
        when(normalModelManager.getThresholdingResult(any(String.class), any(String.class), anyDouble()))
                .thenReturn(new ThresholdingResult(0, 1.0d));
        when(normalModelManager.getRcfResult(any(String.class), any(String.class), any(double[].class)))
                .thenReturn(new RcfResult(0.2, 0, 100));
        when(normalModelManager.combineRcfResults(any())).thenReturn(new CombinedRcfResult(0, 1.0d));
        adID = "123";
        rcfModelID = "123-rcf-1";
        when(normalModelManager.getRcfModelId(any(String.class), anyInt())).thenReturn(rcfModelID);
        thresholdModelID = "123-threshold";
        when(normalModelManager.getThresholdModelId(any(String.class))).thenReturn(thresholdModelID);
        adCircuitBreakerService = mock(ADCircuitBreakerService.class);
        when(adCircuitBreakerService.isOpen()).thenReturn(false);

        client = mock(Client.class);
        doAnswer(invocation -> {
            Object[] args = invocation.getArguments();
            assertTrue(String.format("The size of args is %d.  Its content is %s", args.length, Arrays.toString(args)),
                    args.length >= 2);

            IndexRequest request = null;
            ActionListener<IndexResponse> listener = null;
            if (args[0] instanceof IndexRequest) {
                request = (IndexRequest) args[0];
            }
            if (args[1] instanceof ActionListener) {
                listener = (ActionListener<IndexResponse>) args[1];
            }

            assertTrue(request != null && listener != null);
            ShardId shardId = new ShardId(new Index(AnomalyResult.ANOMALY_RESULT_INDEX, randomAlphaOfLength(10)), 0);
            listener.onResponse(new IndexResponse(shardId, randomAlphaOfLength(10), request.id(), 1, 1, 1, true));

            return null;
        }).when(client).index(any(), any());

        indexNameResolver = new IndexNameExpressionResolver();

        ClientUtil clientUtil = new ClientUtil(Settings.EMPTY);
        IndexUtils indexUtils = new IndexUtils(client, clientUtil, clusterService);

        Map<String, ADStat<?>> statsMap = new HashMap<String, ADStat<?>>() {
            {
                put(StatNames.AD_EXECUTE_REQUEST_COUNT.getName(), new ADStat<>(false,
                        new CounterSupplier()));
                put(StatNames.AD_EXECUTE_FAIL_COUNT.getName(), new ADStat<>(false, new CounterSupplier()));
            }
        };

        adStats = new ADStats(indexUtils, normalModelManager, statsMap);
    }

    public void setupTestNodes(Settings settings) {
        nodesCount = randomIntBetween(2, 10);
        testNodes = new FakeNode[nodesCount];
        for (int i = 0; i < testNodes.length; i++) {
            testNodes[i] = new FakeNode("node" + i, threadPool, settings);
        }
        runner = new ColdStartRunner();
    }

    @SuppressWarnings("unchecked")
    public void setUpSavingAnomalyResultIndex(boolean anomalyResultIndexExists) throws IOException {
        anomalyDetectionIndices = mock(AnomalyDetectionIndices.class);
        doAnswer(invocation -> {
            Object[] args = invocation.getArguments();
            assertTrue(String.format("The size of args is %d.  Its content is %s", args.length, Arrays.toString(args)),
                    args.length >= 1);

            ActionListener<CreateIndexResponse> listener = null;

            if (args[0] instanceof ActionListener) {
                listener = (ActionListener<CreateIndexResponse>) args[0];
            }

            assertTrue(listener != null);

            listener.onResponse(new CreateIndexResponse(true, true, AnomalyResult.ANOMALY_RESULT_INDEX) {
            });

            return null;
        }).when(anomalyDetectionIndices).initAnomalyResultIndex(any());

        when(anomalyDetectionIndices.doesAnomalyResultIndexExist()).thenReturn(anomalyResultIndexExists);
    }

    public void setupInitResultIndexException(Class<? extends Throwable> exceptionType) throws IOException {
        anomalyDetectionIndices = mock(AnomalyDetectionIndices.class);
        doThrow(exceptionType).when(anomalyDetectionIndices).initAnomalyResultIndex(any());

        when(anomalyDetectionIndices.doesAnomalyResultIndexExist()).thenReturn(false);
    }

    @Override
    @After
    public final void tearDown() throws Exception {
        for (FakeNode testNode : testNodes) {
            testNode.close();
        }
        runner.shutDown();
        runner = null;
        client = null;
        anomalyDetectionIndices = null;
        super.tearDownLog4jForJUnit();
        super.tearDown();
    }

    private Throwable assertException(PlainActionFuture<AnomalyResultResponse> listener,
            Class<? extends Exception> exceptionType) {
        return expectThrows(exceptionType, () -> listener.actionGet());
    }

    private void assertException(PlainActionFuture<AnomalyResultResponse> listener,
            Class<? extends Exception> exceptionType, String msg) {
        Exception e = expectThrows(exceptionType, () -> listener.actionGet());
        assertThat(e.getMessage(), containsString(msg));
    }

    public void testNormal() throws IOException  {

        setUpSavingAnomalyResultIndex(false);
        // These constructors register handler in transport service
        new RCFResultTransportAction(new ActionFilters(Collections.emptySet()), transportService, normalModelManager,
                adCircuitBreakerService);
        new ThresholdResultTransportAction(new ActionFilters(Collections.emptySet()), transportService,
                normalModelManager);

        AnomalyResultTransportAction action = new AnomalyResultTransportAction(
                new ActionFilters(Collections.emptySet()), transportService, client, settings, stateManager, runner,
                anomalyDetectionIndices, featureQuery, normalModelManager, hashRing, clusterService, indexNameResolver,
<<<<<<< HEAD
                threadPool, adStats);
=======
                threadPool, adCircuitBreakerService);
>>>>>>> 63174197

        AnomalyResultRequest request = new AnomalyResultRequest(adID, 100, 200);
        PlainActionFuture<AnomalyResultResponse> listener = new PlainActionFuture<>();
        action.doExecute(null, request, listener);

        AnomalyResultResponse response = listener.actionGet();
        assertAnomalyResultResponse(response, 0, 1, 0d);
    }

    private void assertAnomalyResultResponse(AnomalyResultResponse response, double anomalyGrade, double confidence,
            double featureData) {
        assertEquals(anomalyGrade, response.getAnomalyGrade(), 0.001);
        assertEquals(confidence, response.getConfidence(), 0.001);
        assertEquals(1, response.getFeatures().size());
        FeatureData responseFeature = response.getFeatures().get(0);
        assertEquals(featureData, responseFeature.getData(), 0.001);
        assertEquals(featureId, responseFeature.getFeatureId());
        assertEquals(featureName, responseFeature.getFeatureName());
    }

    public Throwable noModelExceptionTemplate(Exception thrownException, ColdStartRunner globalRunner, String adID,
            Class<? extends Exception> expectedExceptionType, String error) {

        ModelManager rcfManager = mock(ModelManager.class);
        doThrow(thrownException).when(rcfManager).getRcfResult(any(String.class), any(String.class),
                any(double[].class));
        when(rcfManager.getRcfModelId(any(String.class), anyInt())).thenReturn(rcfModelID);

        doNothing().when(normalModelManager).trainModel(any(AnomalyDetector.class), any(double[][].class));
        when(featureQuery.getColdStartData(any(AnomalyDetector.class)))
                .thenReturn(Optional.of(new double[][] { { 0 } }));

        // These constructors register handler in transport service
        new RCFResultTransportAction(new ActionFilters(Collections.emptySet()), transportService, rcfManager, adCircuitBreakerService);
        new ThresholdResultTransportAction(new ActionFilters(Collections.emptySet()), transportService,
                normalModelManager);

        AnomalyResultTransportAction action = new AnomalyResultTransportAction(
                new ActionFilters(Collections.emptySet()), transportService, client, settings, stateManager,
                globalRunner, anomalyDetectionIndices, featureQuery, normalModelManager, hashRing, clusterService,
<<<<<<< HEAD
                indexNameResolver, threadPool, adStats);
=======
                indexNameResolver, threadPool, adCircuitBreakerService);
>>>>>>> 63174197

        AnomalyResultRequest request = new AnomalyResultRequest(adID, 100, 200);
        PlainActionFuture<AnomalyResultResponse> listener = new PlainActionFuture<>();
        action.doExecute(null, request, listener);

        return assertException(listener, expectedExceptionType);
    }

    public void noModelExceptionTemplate(Exception exception, ColdStartRunner globalRunner, String adID, String error) {
        noModelExceptionTemplate(exception, globalRunner, adID, exception.getClass(), error);
    }

    public void testNormalColdStart() {
        noModelExceptionTemplate(new ResourceNotFoundException(adID, ""), runner, adID, AnomalyDetectionException.class,
                AnomalyResultTransportAction.NO_MODEL_ERR_MSG);
    }

    public void testNormalColdStartRemoteException() {
        noModelExceptionTemplate(new NotSerializableExceptionWrapper(new ResourceNotFoundException(adID, "")), runner,
                adID, AnomalyDetectionException.class, AnomalyResultTransportAction.NO_MODEL_ERR_MSG);
    }

    public void testNullPointerExceptionWhenRCF() {
        noModelExceptionTemplate(new NullPointerException(), runner, adID, AnomalyDetectionException.class,
                AnomalyResultTransportAction.NO_MODEL_ERR_MSG);
    }

    public void testADExceptionWhenColdStart() {
        String error = "blah";
        ColdStartRunner mockRunner = mock(ColdStartRunner.class);
        when(mockRunner.fetchException(any(String.class)))
                .thenReturn(Optional.of(new AnomalyDetectionException(adID, error)));

        noModelExceptionTemplate(new AnomalyDetectionException(adID, ""), mockRunner, adID, error);
    }

    public void testInsufficientCapacityExceptionDuringColdStart() {

        ModelManager rcfManager = mock(ModelManager.class);
        doThrow(ResourceNotFoundException.class).when(rcfManager).getRcfResult(any(String.class), any(String.class),
                any(double[].class));
        when(rcfManager.getRcfModelId(any(String.class), anyInt())).thenReturn(rcfModelID);

        ColdStartRunner mockRunner = mock(ColdStartRunner.class);
        when(mockRunner.fetchException(any(String.class))).thenReturn(
                Optional.of(new LimitExceededException(adID, CommonErrorMessages.MEMORY_LIMIT_EXCEEDED_ERR_MSG)));

        // These constructors register handler in transport service
        new RCFResultTransportAction(new ActionFilters(Collections.emptySet()), transportService, rcfManager, adCircuitBreakerService);
        new ThresholdResultTransportAction(new ActionFilters(Collections.emptySet()), transportService,
                normalModelManager);

        AnomalyResultTransportAction action = new AnomalyResultTransportAction(
                new ActionFilters(Collections.emptySet()), transportService, client, settings, stateManager, mockRunner,
                anomalyDetectionIndices, featureQuery, normalModelManager, hashRing, clusterService, indexNameResolver,
<<<<<<< HEAD
                threadPool, adStats);
=======
                threadPool, adCircuitBreakerService);
>>>>>>> 63174197

        AnomalyResultRequest request = new AnomalyResultRequest(adID, 100, 200);
        PlainActionFuture<AnomalyResultResponse> listener = new PlainActionFuture<>();
        action.doExecute(null, request, listener);

        assertException(listener, LimitExceededException.class);
    }

    public void testInsufficientCapacityExceptionDuringRestoringModel() {

        ModelManager rcfManager = mock(ModelManager.class);
        doThrow(new NotSerializableExceptionWrapper(
                new LimitExceededException(adID, CommonErrorMessages.MEMORY_LIMIT_EXCEEDED_ERR_MSG))).when(rcfManager)
                        .getRcfResult(any(String.class), any(String.class), any(double[].class));

        // These constructors register handler in transport service
        new RCFResultTransportAction(new ActionFilters(Collections.emptySet()), transportService, rcfManager, adCircuitBreakerService);
        new ThresholdResultTransportAction(new ActionFilters(Collections.emptySet()), transportService,
                normalModelManager);

        AnomalyResultTransportAction action = new AnomalyResultTransportAction(
                new ActionFilters(Collections.emptySet()), transportService, client, settings, stateManager, runner,
                anomalyDetectionIndices, featureQuery, normalModelManager, hashRing, clusterService, indexNameResolver,
<<<<<<< HEAD
                threadPool, adStats);
=======
                threadPool, adCircuitBreakerService);
>>>>>>> 63174197

        AnomalyResultRequest request = new AnomalyResultRequest(adID, 100, 200);
        PlainActionFuture<AnomalyResultResponse> listener = new PlainActionFuture<>();
        action.doExecute(null, request, listener);

        assertException(listener, LimitExceededException.class);
    }

    public void testThresholdException() {

        ModelManager exceptionThreadholdfManager = mock(ModelManager.class);
        doThrow(NullPointerException.class).when(exceptionThreadholdfManager).getThresholdingResult(any(String.class),
                any(String.class), anyDouble());

        // These constructors register handler in transport service
        new RCFResultTransportAction(new ActionFilters(Collections.emptySet()), transportService, normalModelManager,
                adCircuitBreakerService);
        new ThresholdResultTransportAction(new ActionFilters(Collections.emptySet()), transportService,
                exceptionThreadholdfManager);

        AnomalyResultTransportAction action = new AnomalyResultTransportAction(
                new ActionFilters(Collections.emptySet()), transportService, client, settings, stateManager, runner,
                anomalyDetectionIndices, featureQuery, normalModelManager, hashRing, clusterService, indexNameResolver,
<<<<<<< HEAD
                threadPool, adStats);
=======
                threadPool, adCircuitBreakerService);
>>>>>>> 63174197

        AnomalyResultRequest request = new AnomalyResultRequest(adID, 100, 200);
        PlainActionFuture<AnomalyResultResponse> listener = new PlainActionFuture<>();
        action.doExecute(null, request, listener);

        assertException(listener, AnomalyDetectionException.class);
    }

    public void testCircuitBreaker() {

        ADCircuitBreakerService breakerService = mock(ADCircuitBreakerService.class);
        when(breakerService.isOpen()).thenReturn(true);

        // These constructors register handler in transport service
        new RCFResultTransportAction(new ActionFilters(Collections.emptySet()), transportService, normalModelManager,
                breakerService);
        new ThresholdResultTransportAction(new ActionFilters(Collections.emptySet()), transportService,
                normalModelManager);

        AnomalyResultTransportAction action = new AnomalyResultTransportAction(
                new ActionFilters(Collections.emptySet()), transportService, client, settings, stateManager, runner,
                anomalyDetectionIndices, featureQuery, normalModelManager, hashRing, clusterService, indexNameResolver,
                threadPool, breakerService);

        AnomalyResultRequest request = new AnomalyResultRequest(adID, 100, 200);
        PlainActionFuture<AnomalyResultResponse> listener = new PlainActionFuture<>();
        action.doExecute(null, request, listener);

        assertException(listener, LimitExceededException.class);
    }

    /**
     * Test whether we can handle NodeNotConnectedException when sending requests to
     * remote nodes.
     *
     * @param isRCF             whether RCF model node throws node connection
     *                          exception or not
     * @param temporary         whether node has only temporary connection issue. If
     *                          yes, we should not trigger hash ring rebuilding.
     * @param numberOfBuildCall the number of expected hash ring build call
     */
    private void nodeNotConnectedExceptionTemplate(boolean isRCF, boolean temporary, int numberOfBuildCall) {
        ClusterService hackedClusterService = spy(clusterService);

        TransportService exceptionTransportService = spy(transportService);

        DiscoveryNode rcfNode = clusterService.state().nodes().getLocalNode();
        DiscoveryNode thresholdNode = testNodes[1].discoveryNode();

        if (isRCF) {
            doThrow(new NodeNotConnectedException(rcfNode, "rcf node not connected")).when(exceptionTransportService)
                    .getConnection(same(rcfNode));
        } else {
            when(hashRing.getOwningNode(eq(thresholdModelID))).thenReturn(Optional.of(thresholdNode));
            doThrow(new NodeNotConnectedException(rcfNode, "rcf node not connected")).when(exceptionTransportService)
                    .getConnection(same(thresholdNode));
        }

        if (!temporary) {
            when(hackedClusterService.state()).thenReturn(ClusterState.builder(new ClusterName("test")).build());
        }

        // These constructors register handler in transport service
        new RCFResultTransportAction(new ActionFilters(Collections.emptySet()), exceptionTransportService,
                normalModelManager, adCircuitBreakerService);
        new ThresholdResultTransportAction(new ActionFilters(Collections.emptySet()), exceptionTransportService,
                normalModelManager);

        AnomalyResultTransportAction action = new AnomalyResultTransportAction(
                new ActionFilters(Collections.emptySet()), exceptionTransportService, client, settings, stateManager,
                runner, anomalyDetectionIndices, featureQuery, normalModelManager, hashRing, hackedClusterService,
<<<<<<< HEAD
                indexNameResolver, threadPool, adStats);
=======
                indexNameResolver, threadPool, adCircuitBreakerService);
>>>>>>> 63174197

        AnomalyResultRequest request = new AnomalyResultRequest(adID, 100, 200);
        PlainActionFuture<AnomalyResultResponse> listener = new PlainActionFuture<>();
        action.doExecute(null, request, listener);

        assertException(listener, AnomalyDetectionException.class);

        if (!temporary) {
            verify(hashRing, times(numberOfBuildCall)).build();
            verify(stateManager, never()).addPressure(any(String.class));
        } else {
            verify(hashRing, never()).build();
            // expect 2 times since we have 2 RCF model partitions
            verify(stateManager, times(numberOfBuildCall)).addPressure(any(String.class));
        }
    }

    public void testRCFNodeNotConnectedException() {
        // we expect two hashRing.build calls since we have two RCF model partitions and
        // both of them returns node not connected exception
        nodeNotConnectedExceptionTemplate(true, false, 2);
    }

    public void testTemporaryRCFNodeNotConnectedException()
             {
        // we expect two backpressure incrementBackpressureCounter calls since we have
        // two RCF model partitions and both of them returns node not connected
        // exception
        nodeNotConnectedExceptionTemplate(true, true, 2);
    }

    public void testThresholdNodeNotConnectedException() {
        // we expect one hashRing.build calls since we have one threshold model
        // partition
        nodeNotConnectedExceptionTemplate(false, false, 1);
    }

    public void testTemporaryThresholdNodeNotConnectedException() {
        // we expect one backpressure incrementBackpressureCounter call since we have
        // one threshold model partition
        nodeNotConnectedExceptionTemplate(false, true, 1);
    }

    public void testMute() {
        ADStateManager muteStateManager = mock(ADStateManager.class);
        when(muteStateManager.isMuted(any(String.class))).thenReturn(true);
        when(muteStateManager.getAnomalyDetector(any(String.class))).thenReturn(Optional.of(detector));
        AnomalyResultTransportAction action = new AnomalyResultTransportAction(
                new ActionFilters(Collections.emptySet()), transportService, client, settings, muteStateManager, runner,
                anomalyDetectionIndices, featureQuery, normalModelManager, hashRing, clusterService, indexNameResolver,
<<<<<<< HEAD
                threadPool, adStats);
=======
                threadPool, adCircuitBreakerService);
>>>>>>> 63174197
        AnomalyResultRequest request = new AnomalyResultRequest(adID, 100, 200);
        PlainActionFuture<AnomalyResultResponse> listener = new PlainActionFuture<>();
        action.doExecute(null, request, listener);

        Throwable exception = assertException(listener, AnomalyDetectionException.class);
        assertThat(exception.getMessage(), containsString(AnomalyResultTransportAction.NODE_UNRESPONSIVE_ERR_MSG));
    }

    public void testRCFLatchAwaitException() throws InterruptedException {

        // These constructors register handler in transport service
        new RCFResultTransportAction(new ActionFilters(Collections.emptySet()), transportService, normalModelManager,
                adCircuitBreakerService);
        new ThresholdResultTransportAction(new ActionFilters(Collections.emptySet()), transportService,
                normalModelManager);

        AnomalyResultTransportAction action = spy(
                new AnomalyResultTransportAction(new ActionFilters(Collections.emptySet()), transportService, client,
                        settings, stateManager, runner, anomalyDetectionIndices, featureQuery, normalModelManager,
<<<<<<< HEAD
                        hashRing, clusterService, indexNameResolver, threadPool, adStats));
=======
                        hashRing, clusterService, indexNameResolver, threadPool, adCircuitBreakerService));
>>>>>>> 63174197

        CountDownLatch latch = mock(CountDownLatch.class);
        doThrow(InterruptedException.class).when(latch).await(anyLong(), any(TimeUnit.class));
        when(action.createCountDownLatch(anyInt())).thenReturn(latch);

        AnomalyResultRequest request = new AnomalyResultRequest(adID, 100, 200);
        PlainActionFuture<AnomalyResultResponse> listener = new PlainActionFuture<>();
        action.doExecute(null, request, listener);

        Throwable nestedCause = assertException(listener, AnomalyDetectionException.class);
        assertEquals(CommonErrorMessages.WAIT_ERR_MSG, nestedCause.getMessage());
    }

    public void testThresholdLatchAwaitException() throws InterruptedException {
        // These constructors register handler in transport service
        new RCFResultTransportAction(new ActionFilters(Collections.emptySet()), transportService, normalModelManager,
                adCircuitBreakerService);
        new ThresholdResultTransportAction(new ActionFilters(Collections.emptySet()), transportService,
                normalModelManager);

        AnomalyResultTransportAction action = spy(
                new AnomalyResultTransportAction(new ActionFilters(Collections.emptySet()), transportService, client,
                        settings, stateManager, new ColdStartRunner(), anomalyDetectionIndices, featureQuery,
<<<<<<< HEAD
                        normalModelManager, hashRing, clusterService, indexNameResolver, threadPool, adStats));
=======
                        normalModelManager, hashRing, clusterService, indexNameResolver, threadPool, adCircuitBreakerService));
>>>>>>> 63174197

        CountDownLatch latch = mock(CountDownLatch.class);
        doThrow(InterruptedException.class).when(latch).await(anyLong(), any(TimeUnit.class));
        when(action.createCountDownLatch(eq(1))).thenReturn(latch);

        AnomalyResultRequest request = new AnomalyResultRequest(adID, 100, 200);
        PlainActionFuture<AnomalyResultResponse> listener = new PlainActionFuture<>();
        action.doExecute(null, request, listener);

        Throwable nestedCause = assertException(listener, AnomalyDetectionException.class);
        assertEquals(AnomalyResultTransportAction.WAIT_FOR_THRESHOLD_ERR_MSG, nestedCause.getMessage());
    }

    public void alertingRequestTemplate(boolean anomalyResultIndexExists) throws IOException {
        setUpSavingAnomalyResultIndex(anomalyResultIndexExists);
        // These constructors register handler in transport service
        new RCFResultTransportAction(new ActionFilters(Collections.emptySet()), transportService, normalModelManager,
                adCircuitBreakerService);
        new ThresholdResultTransportAction(new ActionFilters(Collections.emptySet()), transportService,
                normalModelManager);

        new AnomalyResultTransportAction(new ActionFilters(Collections.emptySet()), transportService, client, settings,
                stateManager, runner, anomalyDetectionIndices, featureQuery, normalModelManager, hashRing,
<<<<<<< HEAD
                clusterService, indexNameResolver, threadPool, adStats);
=======
                clusterService, indexNameResolver, threadPool, adCircuitBreakerService);
>>>>>>> 63174197

        TransportRequestOptions option = TransportRequestOptions.builder().withType(TransportRequestOptions.Type.STATE)
                .withTimeout(6000).build();

        transportService.sendRequest(clusterService.state().nodes().getLocalNode(), AnomalyResultAction.NAME,
                new AnomalyResultRequest(adID, 100, 200), option,
                new TransportResponseHandler<AnomalyResultResponse>() {

                    @Override
                    public AnomalyResultResponse read(StreamInput in) throws IOException {
                        return new AnomalyResultResponse(in);
                    }

                    @Override
                    public void handleResponse(AnomalyResultResponse response) {
                        assertAnomalyResultResponse(response, 0, 1, 0d);
                    }

                    @Override
                    public void handleException(TransportException exp) {
                        assertThat(exp, is(nullValue()));
                    }

                    @Override
                    public String executor() {
                        return ThreadPool.Names.GENERIC;
                    }
                });
    }

    public void testAlertingRequestWithoutResultIndex() throws IOException {
        alertingRequestTemplate(false);
    }

    public void testAlertingRequestWithResultIndex() throws IOException  {
        alertingRequestTemplate(true);
    }

    public void testSerialzationResponse() throws IOException {
        AnomalyResultResponse response = new AnomalyResultResponse(4, 0.993,
                Collections.singletonList(new FeatureData(featureId, featureName, 0d)));
        BytesStreamOutput output = new BytesStreamOutput();
        response.writeTo(output);

        StreamInput streamInput = output.bytes().streamInput();
        AnomalyResultResponse readResponse = AnomalyResultAction.INSTANCE.getResponseReader().read(streamInput);
        assertAnomalyResultResponse(readResponse, readResponse.getAnomalyGrade(), readResponse.getConfidence(), 0d);
    }

    public void testJsonResponse() throws IOException, JsonPathNotFoundException {
        AnomalyResultResponse response = new AnomalyResultResponse(4, 0.993,
                Collections.singletonList(new FeatureData(featureId, featureName, 0d)));
        XContentBuilder builder = jsonBuilder();
        response.toXContent(builder, ToXContent.EMPTY_PARAMS);

        String json = Strings.toString(builder);
        Function<JsonElement, FeatureData> function = (s) -> {
            try {
                String featureId = JsonDeserializer.getTextValue(s, FeatureData.FEATURE_ID_FIELD);
                String featureName = JsonDeserializer.getTextValue(s, FeatureData.FEATURE_NAME_FIELD);
                double featureValue = JsonDeserializer.getDoubleValue(s, FeatureData.DATA_FIELD);
                return new FeatureData(featureId, featureName, featureValue);
            } catch (Exception e) {
                Assert.fail(e.getMessage());
            }
            return null;
        };

        AnomalyResultResponse readResponse = new AnomalyResultResponse(
                JsonDeserializer.getDoubleValue(json, AnomalyResultResponse.ANOMALY_GRADE_JSON_KEY),
                JsonDeserializer.getDoubleValue(json, AnomalyResultResponse.CONFIDENCE_JSON_KEY),
                JsonDeserializer.getListValue(json, function, AnomalyResultResponse.FEATURES_JSON_KEY));
        assertAnomalyResultResponse(readResponse, readResponse.getAnomalyGrade(), readResponse.getConfidence(), 0d);
    }

    public void testSerialzationRequest() throws IOException {
        AnomalyResultRequest request = new AnomalyResultRequest(adID, 100, 200);
        BytesStreamOutput output = new BytesStreamOutput();
        request.writeTo(output);

        StreamInput streamInput = output.bytes().streamInput();
        AnomalyResultRequest readRequest = new AnomalyResultRequest(streamInput);
        assertThat(request.getAdID(), equalTo(readRequest.getAdID()));
        assertThat(request.getStart(), equalTo(readRequest.getStart()));
        assertThat(request.getEnd(), equalTo(readRequest.getEnd()));
    }

    public void testJsonRequest() throws IOException, JsonPathNotFoundException {
        AnomalyResultRequest request = new AnomalyResultRequest(adID, 100, 200);
        XContentBuilder builder = jsonBuilder();
        request.toXContent(builder, ToXContent.EMPTY_PARAMS);

        String json = Strings.toString(builder);
        assertEquals(JsonDeserializer.getTextValue(json, CommonMessageAttributes.ID_JSON_KEY), request.getAdID());
        assertEquals(JsonDeserializer.getLongValue(json, AnomalyResultRequest.START_JSON_KEY), request.getStart());
        assertEquals(JsonDeserializer.getLongValue(json, AnomalyResultRequest.END_JSON_KEY), request.getEnd());
    }

    public void testEmptyID()  {
        ActionRequestValidationException e = new AnomalyResultRequest("", 100, 200).validate();
        assertThat(e.validationErrors(), hasItem(CommonErrorMessages.AD_ID_MISSING_MSG));
    }

    public void testZeroStartTime()  {
        ActionRequestValidationException e = new AnomalyResultRequest(adID, 0, 200).validate();
        assertThat(e.validationErrors(), hasItem(startsWith(AnomalyResultRequest.INVALID_TIMESTAMP_ERR_MSG)));
    }

    public void testNegativeEndTime() {
        ActionRequestValidationException e = new AnomalyResultRequest(adID, 0, -200).validate();
        assertThat(e.validationErrors(), hasItem(startsWith(AnomalyResultRequest.INVALID_TIMESTAMP_ERR_MSG)));
    }

    public void testNegativeTime()  {
        ActionRequestValidationException e = new AnomalyResultRequest(adID, 10, -200).validate();
        assertThat(e.validationErrors(), hasItem(startsWith(AnomalyResultRequest.INVALID_TIMESTAMP_ERR_MSG)));
    }

    public void testIncorrectSerialzationResponse() throws IOException {
        expectThrows(UnsupportedOperationException.class, () -> AnomalyResultAction.INSTANCE.newResponse());
    }

    // no exception should be thrown
    public void testOnFailureNull() throws IOException {
        AnomalyResultTransportAction action = new AnomalyResultTransportAction(
                new ActionFilters(Collections.emptySet()), transportService, client, settings, stateManager,
                new ColdStartRunner(), anomalyDetectionIndices, featureQuery, normalModelManager, hashRing,
<<<<<<< HEAD
                clusterService, indexNameResolver, threadPool, adStats);
=======
                clusterService, indexNameResolver, threadPool, adCircuitBreakerService);
>>>>>>> 63174197
        AnomalyResultTransportAction.RCFActionListener listener = action.new RCFActionListener(null, null, null, null);
        listener.onFailure(null);
    }

    public void testColdStartNoTrainingData() throws Exception {
        when(featureQuery.getColdStartData(any(AnomalyDetector.class))).thenReturn(Optional.empty());

        AnomalyResultTransportAction action = new AnomalyResultTransportAction(
                new ActionFilters(Collections.emptySet()), transportService, client, settings, stateManager, runner,
                anomalyDetectionIndices, featureQuery, normalModelManager, hashRing, clusterService, indexNameResolver,
<<<<<<< HEAD
                threadPool, adStats);
=======
                threadPool, adCircuitBreakerService);
>>>>>>> 63174197

        AnomalyResultTransportAction.ColdStartJob job = action.new ColdStartJob(detector);
        expectThrows(AnomalyDetectionException.class, () -> job.call());
    }

    public void testColdStartTimeoutPutCheckpoint() throws Exception {
        when(featureQuery.getColdStartData(any(AnomalyDetector.class)))
                .thenReturn(Optional.of(new double[][] { { 1.0 } }));
        doThrow(new ElasticsearchTimeoutException("")).when(normalModelManager).trainModel(any(AnomalyDetector.class),
                any(double[][].class));

        AnomalyResultTransportAction action = new AnomalyResultTransportAction(
                new ActionFilters(Collections.emptySet()), transportService, client, settings, stateManager, runner,
                anomalyDetectionIndices, featureQuery, normalModelManager, hashRing, clusterService, indexNameResolver,
<<<<<<< HEAD
                threadPool, adStats);
=======
                threadPool, adCircuitBreakerService);
>>>>>>> 63174197

        AnomalyResultTransportAction.ColdStartJob job = action.new ColdStartJob(detector);
        expectThrows(ClientException.class, () -> job.call());
    }

    /**
     * Template to test exponential backoff retry during saving anomaly result.
     *
     * @param throwEsRejectedExecutionException whether to throw
     *                                          EsRejectedExecutionException in the
     *                                          client::index mock or not
     * @param latchCount                        used for coordinating. Equal to
     *                                          number of expected retries plus 1.
     * @throws InterruptedException if thread execution is interrupted
     * @throws IOException          if IO failures
     */
    @SuppressWarnings("unchecked")
    public void savingFailureTemplate(boolean throwEsRejectedExecutionException, int latchCount)
            throws InterruptedException, IOException {
        setUpSavingAnomalyResultIndex(false);

        final CountDownLatch backoffLatch = new CountDownLatch(latchCount);

        Client badClient = mock(Client.class);
        doAnswer(invocation -> {
            Object[] args = invocation.getArguments();
            assertTrue(String.format("The size of args is %d.  Its content is %s", args.length, Arrays.toString(args)),
                    args.length >= 2);

            IndexRequest request = null;
            ActionListener<IndexResponse> listener = null;
            if (args[0] instanceof IndexRequest) {
                request = (IndexRequest) args[0];
            }
            if (args[1] instanceof ActionListener) {
                listener = (ActionListener<IndexResponse>) args[1];
            }

            assertTrue(request != null && listener != null);
            if (throwEsRejectedExecutionException) {
                listener.onFailure(new EsRejectedExecutionException(""));
            } else {
                listener.onFailure(new IllegalArgumentException());
            }

            backoffLatch.countDown();
            return null;
        }).when(badClient).index(any(), any());

        Settings backoffSettings = Settings.builder().put("ml.anomaly_detectors.max_retry_for_backoff", 2)
                .put("ml.anomaly_detectors.backoff_initial_delay", TimeValue.timeValueMillis(1)).build();

        // These constructors register handler in transport service
        new RCFResultTransportAction(new ActionFilters(Collections.emptySet()), transportService, normalModelManager,
                adCircuitBreakerService);
        new ThresholdResultTransportAction(new ActionFilters(Collections.emptySet()), transportService,
                normalModelManager);

        AnomalyResultTransportAction action = new AnomalyResultTransportAction(
                new ActionFilters(Collections.emptySet()), transportService, badClient, backoffSettings, stateManager,
                runner, anomalyDetectionIndices, featureQuery, normalModelManager, hashRing, clusterService,
<<<<<<< HEAD
                indexNameResolver, threadPool, adStats);
=======
                indexNameResolver, threadPool, adCircuitBreakerService);
>>>>>>> 63174197

        AnomalyResultRequest request = new AnomalyResultRequest(adID, 100, 200);
        PlainActionFuture<AnomalyResultResponse> listener = new PlainActionFuture<>();
        action.doExecute(null, request, listener);

        backoffLatch.await();
    }

    public void testSavingFailureNotRetry() throws InterruptedException, IOException {
        savingFailureTemplate(false, 1);

        assertEquals(1, testAppender.countMessage((AnomalyResultTransportAction.FAIL_TO_SAVE_ERR_MSG)));
        assertTrue(!testAppender.containsMessage(AnomalyResultTransportAction.SUCCESS_SAVING_MSG));
        assertTrue(!testAppender.containsMessage(AnomalyResultTransportAction.RETRY_SAVING_ERR_MSG));
    }

    public void testSavingFailureRetry() throws InterruptedException, IOException {
        savingFailureTemplate(true, 3);

        assertEquals(2, testAppender.countMessage((AnomalyResultTransportAction.RETRY_SAVING_ERR_MSG)));
        assertEquals(1, testAppender.countMessage((AnomalyResultTransportAction.FAIL_TO_SAVE_ERR_MSG)));
        assertTrue(!testAppender.containsMessage(AnomalyResultTransportAction.SUCCESS_SAVING_MSG));
    }

    enum FeatureTestMode {
        FEATURE_NOT_AVAILABLE, ILLEGAL_STATE, AD_EXCEPTION
    }

    public void featureTestTemplate(FeatureTestMode mode) {
        if (mode == FeatureTestMode.FEATURE_NOT_AVAILABLE) {
            when(featureQuery.getCurrentFeatures(any(AnomalyDetector.class), anyLong(), anyLong()))
            .thenReturn(new SinglePointFeatures(Optional.empty(), Optional.empty()));
        } else if (mode == FeatureTestMode.ILLEGAL_STATE) {
            doThrow(IllegalArgumentException.class).when(featureQuery).getCurrentFeatures(any(AnomalyDetector.class),
                    anyLong(), anyLong());
        } else if (mode == FeatureTestMode.AD_EXCEPTION) {
            doThrow(AnomalyDetectionException.class).when(featureQuery).getCurrentFeatures(any(AnomalyDetector.class),
                    anyLong(), anyLong());
        }


        AnomalyResultTransportAction action = new AnomalyResultTransportAction(
                new ActionFilters(Collections.emptySet()), transportService, client, settings, stateManager, runner,
                anomalyDetectionIndices, featureQuery, normalModelManager, hashRing, clusterService, indexNameResolver,
<<<<<<< HEAD
                threadPool, adStats);
=======
                threadPool, adCircuitBreakerService);
>>>>>>> 63174197

        AnomalyResultRequest request = new AnomalyResultRequest(adID, 100, 200);
        PlainActionFuture<AnomalyResultResponse> listener = new PlainActionFuture<>();
        action.doExecute(null, request, listener);

        if (mode == FeatureTestMode.FEATURE_NOT_AVAILABLE) {
            AnomalyResultResponse response = listener.actionGet();
            assertEquals(Double.NaN, response.getAnomalyGrade(), 0.001);
            assertEquals(Double.NaN, response.getConfidence(), 0.001);
            assertThat(response.getFeatures(), is(empty()));
        } else if (mode == FeatureTestMode.ILLEGAL_STATE || mode == FeatureTestMode.AD_EXCEPTION) {
            assertException(listener, InternalFailure.class);
        }
    }

    public void testFeatureNotAvailable() {
        featureTestTemplate(FeatureTestMode.FEATURE_NOT_AVAILABLE);
    }

    public void testFeatureIllegalState() {
        featureTestTemplate(FeatureTestMode.ILLEGAL_STATE);
    }

    public void testFeatureAnomalyException() {
        featureTestTemplate(FeatureTestMode.AD_EXCEPTION);
    }

    enum BlockType {
        INDEX_BLOCK, GLOBAL_BLOCK_WRITE, GLOBAL_BLOCK_READ
    }

    private void globalBlockTemplate(BlockType type, String errLogMsg, Settings indexSettings, String indexName) {
        ClusterState blockedClusterState = null;

        switch (type) {
        case GLOBAL_BLOCK_WRITE:
            blockedClusterState = ClusterState.builder(new ClusterName("test cluster"))
                    .blocks(ClusterBlocks.builder().addGlobalBlock(IndexMetaData.INDEX_WRITE_BLOCK)).build();
            break;
        case GLOBAL_BLOCK_READ:
            blockedClusterState = ClusterState.builder(new ClusterName("test cluster"))
                    .blocks(ClusterBlocks.builder().addGlobalBlock(IndexMetaData.INDEX_READ_BLOCK)).build();
            break;
        case INDEX_BLOCK:
            blockedClusterState = createIndexBlockedState(indexName, indexSettings, null);
            break;
        default:
            break;
        }

        ClusterService hackedClusterService = spy(clusterService);
        when(hackedClusterService.state()).thenReturn(blockedClusterState);

        // These constructors register handler in transport service
        new RCFResultTransportAction(new ActionFilters(Collections.emptySet()), transportService, normalModelManager,
                adCircuitBreakerService);
        new ThresholdResultTransportAction(new ActionFilters(Collections.emptySet()), transportService,
                normalModelManager);

        AnomalyResultTransportAction action = new AnomalyResultTransportAction(
                new ActionFilters(Collections.emptySet()), transportService, client, settings, stateManager, runner,
                anomalyDetectionIndices, featureQuery, normalModelManager, hashRing, hackedClusterService,
<<<<<<< HEAD
                indexNameResolver, threadPool, adStats);
=======
                indexNameResolver, threadPool, adCircuitBreakerService);
>>>>>>> 63174197

        AnomalyResultRequest request = new AnomalyResultRequest(adID, 100, 200);
        PlainActionFuture<AnomalyResultResponse> listener = new PlainActionFuture<>();
        action.doExecute(null, request, listener);

        assertException(listener, AnomalyDetectionException.class, errLogMsg);
    }

    private ClusterState createIndexBlockedState(String indexName, Settings hackedSettings, String alias) {
        ClusterState blockedClusterState = null;
        IndexMetaData.Builder builder = IndexMetaData.builder(indexName);
        if (alias != null) {
            builder.putAlias(AliasMetaData.builder(alias));
        }
        IndexMetaData indexMetaData = builder
                .settings(Settings.builder().put(IndexMetaData.SETTING_INDEX_UUID, UUIDs.randomBase64UUID())
                        .put(IndexMetaData.SETTING_NUMBER_OF_SHARDS, 1).put(IndexMetaData.SETTING_NUMBER_OF_REPLICAS, 0)
                        .put(IndexMetaData.SETTING_VERSION_CREATED, Version.CURRENT).put(hackedSettings))
                .build();
        MetaData metaData = MetaData.builder().put(indexMetaData, false).build();
        blockedClusterState = ClusterState.builder(new ClusterName("test cluster")).metaData(metaData)
                .blocks(ClusterBlocks.builder().addBlocks(indexMetaData)).build();
        return blockedClusterState;
    }

    private void globalBlockTemplate(BlockType type, String errLogMsg) {
        globalBlockTemplate(type, errLogMsg, null, null);
    }

    public void testReadBlock() {
        globalBlockTemplate(BlockType.GLOBAL_BLOCK_READ, AnomalyResultTransportAction.READ_WRITE_BLOCKED);
    }

    public void testWriteBlock() {
        globalBlockTemplate(BlockType.GLOBAL_BLOCK_WRITE, AnomalyResultTransportAction.READ_WRITE_BLOCKED);
    }

    public void testIndexReadBlock() {
        globalBlockTemplate(BlockType.INDEX_BLOCK, AnomalyResultTransportAction.INDEX_READ_BLOCKED,
                Settings.builder().put(IndexMetaData.INDEX_BLOCKS_READ_SETTING.getKey(), true).build(), "test1");
    }

    public void testIndexWriteBlock() {

        ClusterState blockedClusterState = createIndexBlockedState(UUIDs.randomBase64UUID(),
                Settings.builder().put(IndexMetaData.INDEX_BLOCKS_WRITE_SETTING.getKey(), true).build(),
                AnomalyResult.ANOMALY_RESULT_INDEX);
        ClusterService hackedClusterService = spy(clusterService);
        when(hackedClusterService.state()).thenReturn(blockedClusterState);

        AnomalyResultTransportAction action = new AnomalyResultTransportAction(
                new ActionFilters(Collections.emptySet()), transportService, client, settings, stateManager, runner,
                anomalyDetectionIndices, featureQuery, normalModelManager, hashRing, hackedClusterService,
<<<<<<< HEAD
                indexNameResolver, threadPool, adStats);
=======
                indexNameResolver, threadPool, adCircuitBreakerService);
>>>>>>> 63174197
        action.indexAnomalyResult(TestHelpers.randomAnomalyDetectResult());

        assertTrue(testAppender.containsMessage(AnomalyResultTransportAction.CANNOT_SAVE_ERR_MSG));
    }

    public void testNullRCFResult() {
        AnomalyResultTransportAction action = new AnomalyResultTransportAction(
                new ActionFilters(Collections.emptySet()), transportService, client, settings, stateManager, runner,
                anomalyDetectionIndices, featureQuery, normalModelManager, hashRing, clusterService,
<<<<<<< HEAD
                indexNameResolver, threadPool, adStats);
=======
                indexNameResolver, threadPool, adCircuitBreakerService);
>>>>>>> 63174197
        AnomalyResultTransportAction.RCFActionListener listener = action.new RCFActionListener(null, "123-rcf-0", null, "123");
        listener.onResponse(null);
        assertTrue(testAppender.containsMessage(AnomalyResultTransportAction.NULL_RESPONSE));
    }
}<|MERGE_RESOLUTION|>--- conflicted
+++ resolved
@@ -149,11 +149,8 @@
     private String adID;
     private String featureId;
     private String featureName;
-<<<<<<< HEAD
+    private ADCircuitBreakerService adCircuitBreakerService;
     private ADStats adStats;
-=======
-    private ADCircuitBreakerService adCircuitBreakerService;
->>>>>>> 63174197
 
     @BeforeClass
     public static void setUpBeforeClass() {
@@ -330,11 +327,7 @@
         AnomalyResultTransportAction action = new AnomalyResultTransportAction(
                 new ActionFilters(Collections.emptySet()), transportService, client, settings, stateManager, runner,
                 anomalyDetectionIndices, featureQuery, normalModelManager, hashRing, clusterService, indexNameResolver,
-<<<<<<< HEAD
-                threadPool, adStats);
-=======
-                threadPool, adCircuitBreakerService);
->>>>>>> 63174197
+                threadPool, adCircuitBreakerService, adStats);
 
         AnomalyResultRequest request = new AnomalyResultRequest(adID, 100, 200);
         PlainActionFuture<AnomalyResultResponse> listener = new PlainActionFuture<>();
@@ -375,11 +368,7 @@
         AnomalyResultTransportAction action = new AnomalyResultTransportAction(
                 new ActionFilters(Collections.emptySet()), transportService, client, settings, stateManager,
                 globalRunner, anomalyDetectionIndices, featureQuery, normalModelManager, hashRing, clusterService,
-<<<<<<< HEAD
-                indexNameResolver, threadPool, adStats);
-=======
-                indexNameResolver, threadPool, adCircuitBreakerService);
->>>>>>> 63174197
+                indexNameResolver, threadPool, adCircuitBreakerService, adStats);
 
         AnomalyResultRequest request = new AnomalyResultRequest(adID, 100, 200);
         PlainActionFuture<AnomalyResultResponse> listener = new PlainActionFuture<>();
@@ -435,11 +424,7 @@
         AnomalyResultTransportAction action = new AnomalyResultTransportAction(
                 new ActionFilters(Collections.emptySet()), transportService, client, settings, stateManager, mockRunner,
                 anomalyDetectionIndices, featureQuery, normalModelManager, hashRing, clusterService, indexNameResolver,
-<<<<<<< HEAD
-                threadPool, adStats);
-=======
-                threadPool, adCircuitBreakerService);
->>>>>>> 63174197
+                threadPool, adCircuitBreakerService, adStats);
 
         AnomalyResultRequest request = new AnomalyResultRequest(adID, 100, 200);
         PlainActionFuture<AnomalyResultResponse> listener = new PlainActionFuture<>();
@@ -463,11 +448,7 @@
         AnomalyResultTransportAction action = new AnomalyResultTransportAction(
                 new ActionFilters(Collections.emptySet()), transportService, client, settings, stateManager, runner,
                 anomalyDetectionIndices, featureQuery, normalModelManager, hashRing, clusterService, indexNameResolver,
-<<<<<<< HEAD
-                threadPool, adStats);
-=======
-                threadPool, adCircuitBreakerService);
->>>>>>> 63174197
+                threadPool, adCircuitBreakerService, adStats);
 
         AnomalyResultRequest request = new AnomalyResultRequest(adID, 100, 200);
         PlainActionFuture<AnomalyResultResponse> listener = new PlainActionFuture<>();
@@ -491,11 +472,7 @@
         AnomalyResultTransportAction action = new AnomalyResultTransportAction(
                 new ActionFilters(Collections.emptySet()), transportService, client, settings, stateManager, runner,
                 anomalyDetectionIndices, featureQuery, normalModelManager, hashRing, clusterService, indexNameResolver,
-<<<<<<< HEAD
-                threadPool, adStats);
-=======
-                threadPool, adCircuitBreakerService);
->>>>>>> 63174197
+                threadPool, adCircuitBreakerService, adStats);
 
         AnomalyResultRequest request = new AnomalyResultRequest(adID, 100, 200);
         PlainActionFuture<AnomalyResultResponse> listener = new PlainActionFuture<>();
@@ -518,7 +495,7 @@
         AnomalyResultTransportAction action = new AnomalyResultTransportAction(
                 new ActionFilters(Collections.emptySet()), transportService, client, settings, stateManager, runner,
                 anomalyDetectionIndices, featureQuery, normalModelManager, hashRing, clusterService, indexNameResolver,
-                threadPool, breakerService);
+                threadPool, breakerService, adStats);
 
         AnomalyResultRequest request = new AnomalyResultRequest(adID, 100, 200);
         PlainActionFuture<AnomalyResultResponse> listener = new PlainActionFuture<>();
@@ -567,11 +544,7 @@
         AnomalyResultTransportAction action = new AnomalyResultTransportAction(
                 new ActionFilters(Collections.emptySet()), exceptionTransportService, client, settings, stateManager,
                 runner, anomalyDetectionIndices, featureQuery, normalModelManager, hashRing, hackedClusterService,
-<<<<<<< HEAD
-                indexNameResolver, threadPool, adStats);
-=======
-                indexNameResolver, threadPool, adCircuitBreakerService);
->>>>>>> 63174197
+                indexNameResolver, threadPool, adCircuitBreakerService, adStats);
 
         AnomalyResultRequest request = new AnomalyResultRequest(adID, 100, 200);
         PlainActionFuture<AnomalyResultResponse> listener = new PlainActionFuture<>();
@@ -622,11 +595,7 @@
         AnomalyResultTransportAction action = new AnomalyResultTransportAction(
                 new ActionFilters(Collections.emptySet()), transportService, client, settings, muteStateManager, runner,
                 anomalyDetectionIndices, featureQuery, normalModelManager, hashRing, clusterService, indexNameResolver,
-<<<<<<< HEAD
-                threadPool, adStats);
-=======
-                threadPool, adCircuitBreakerService);
->>>>>>> 63174197
+                threadPool, adCircuitBreakerService, adStats);
         AnomalyResultRequest request = new AnomalyResultRequest(adID, 100, 200);
         PlainActionFuture<AnomalyResultResponse> listener = new PlainActionFuture<>();
         action.doExecute(null, request, listener);
@@ -646,11 +615,7 @@
         AnomalyResultTransportAction action = spy(
                 new AnomalyResultTransportAction(new ActionFilters(Collections.emptySet()), transportService, client,
                         settings, stateManager, runner, anomalyDetectionIndices, featureQuery, normalModelManager,
-<<<<<<< HEAD
-                        hashRing, clusterService, indexNameResolver, threadPool, adStats));
-=======
-                        hashRing, clusterService, indexNameResolver, threadPool, adCircuitBreakerService));
->>>>>>> 63174197
+                        hashRing, clusterService, indexNameResolver, threadPool, adCircuitBreakerService, adStats));
 
         CountDownLatch latch = mock(CountDownLatch.class);
         doThrow(InterruptedException.class).when(latch).await(anyLong(), any(TimeUnit.class));
@@ -674,11 +639,8 @@
         AnomalyResultTransportAction action = spy(
                 new AnomalyResultTransportAction(new ActionFilters(Collections.emptySet()), transportService, client,
                         settings, stateManager, new ColdStartRunner(), anomalyDetectionIndices, featureQuery,
-<<<<<<< HEAD
-                        normalModelManager, hashRing, clusterService, indexNameResolver, threadPool, adStats));
-=======
-                        normalModelManager, hashRing, clusterService, indexNameResolver, threadPool, adCircuitBreakerService));
->>>>>>> 63174197
+                        normalModelManager, hashRing, clusterService, indexNameResolver, threadPool,
+                                adCircuitBreakerService, adStats));
 
         CountDownLatch latch = mock(CountDownLatch.class);
         doThrow(InterruptedException.class).when(latch).await(anyLong(), any(TimeUnit.class));
@@ -702,11 +664,7 @@
 
         new AnomalyResultTransportAction(new ActionFilters(Collections.emptySet()), transportService, client, settings,
                 stateManager, runner, anomalyDetectionIndices, featureQuery, normalModelManager, hashRing,
-<<<<<<< HEAD
-                clusterService, indexNameResolver, threadPool, adStats);
-=======
-                clusterService, indexNameResolver, threadPool, adCircuitBreakerService);
->>>>>>> 63174197
+                clusterService, indexNameResolver, threadPool, adCircuitBreakerService, adStats);
 
         TransportRequestOptions option = TransportRequestOptions.builder().withType(TransportRequestOptions.Type.STATE)
                 .withTimeout(6000).build();
@@ -834,11 +792,7 @@
         AnomalyResultTransportAction action = new AnomalyResultTransportAction(
                 new ActionFilters(Collections.emptySet()), transportService, client, settings, stateManager,
                 new ColdStartRunner(), anomalyDetectionIndices, featureQuery, normalModelManager, hashRing,
-<<<<<<< HEAD
-                clusterService, indexNameResolver, threadPool, adStats);
-=======
-                clusterService, indexNameResolver, threadPool, adCircuitBreakerService);
->>>>>>> 63174197
+                clusterService, indexNameResolver, threadPool, adCircuitBreakerService, adStats);
         AnomalyResultTransportAction.RCFActionListener listener = action.new RCFActionListener(null, null, null, null);
         listener.onFailure(null);
     }
@@ -849,11 +803,7 @@
         AnomalyResultTransportAction action = new AnomalyResultTransportAction(
                 new ActionFilters(Collections.emptySet()), transportService, client, settings, stateManager, runner,
                 anomalyDetectionIndices, featureQuery, normalModelManager, hashRing, clusterService, indexNameResolver,
-<<<<<<< HEAD
-                threadPool, adStats);
-=======
-                threadPool, adCircuitBreakerService);
->>>>>>> 63174197
+                threadPool, adCircuitBreakerService, adStats);
 
         AnomalyResultTransportAction.ColdStartJob job = action.new ColdStartJob(detector);
         expectThrows(AnomalyDetectionException.class, () -> job.call());
@@ -868,11 +818,7 @@
         AnomalyResultTransportAction action = new AnomalyResultTransportAction(
                 new ActionFilters(Collections.emptySet()), transportService, client, settings, stateManager, runner,
                 anomalyDetectionIndices, featureQuery, normalModelManager, hashRing, clusterService, indexNameResolver,
-<<<<<<< HEAD
-                threadPool, adStats);
-=======
-                threadPool, adCircuitBreakerService);
->>>>>>> 63174197
+                threadPool, adCircuitBreakerService, adStats);
 
         AnomalyResultTransportAction.ColdStartJob job = action.new ColdStartJob(detector);
         expectThrows(ClientException.class, () -> job.call());
@@ -934,11 +880,7 @@
         AnomalyResultTransportAction action = new AnomalyResultTransportAction(
                 new ActionFilters(Collections.emptySet()), transportService, badClient, backoffSettings, stateManager,
                 runner, anomalyDetectionIndices, featureQuery, normalModelManager, hashRing, clusterService,
-<<<<<<< HEAD
-                indexNameResolver, threadPool, adStats);
-=======
-                indexNameResolver, threadPool, adCircuitBreakerService);
->>>>>>> 63174197
+                indexNameResolver, threadPool, adCircuitBreakerService, adStats);
 
         AnomalyResultRequest request = new AnomalyResultRequest(adID, 100, 200);
         PlainActionFuture<AnomalyResultResponse> listener = new PlainActionFuture<>();
@@ -983,11 +925,7 @@
         AnomalyResultTransportAction action = new AnomalyResultTransportAction(
                 new ActionFilters(Collections.emptySet()), transportService, client, settings, stateManager, runner,
                 anomalyDetectionIndices, featureQuery, normalModelManager, hashRing, clusterService, indexNameResolver,
-<<<<<<< HEAD
-                threadPool, adStats);
-=======
-                threadPool, adCircuitBreakerService);
->>>>>>> 63174197
+                threadPool, adCircuitBreakerService, adStats);
 
         AnomalyResultRequest request = new AnomalyResultRequest(adID, 100, 200);
         PlainActionFuture<AnomalyResultResponse> listener = new PlainActionFuture<>();
@@ -1050,11 +988,7 @@
         AnomalyResultTransportAction action = new AnomalyResultTransportAction(
                 new ActionFilters(Collections.emptySet()), transportService, client, settings, stateManager, runner,
                 anomalyDetectionIndices, featureQuery, normalModelManager, hashRing, hackedClusterService,
-<<<<<<< HEAD
-                indexNameResolver, threadPool, adStats);
-=======
-                indexNameResolver, threadPool, adCircuitBreakerService);
->>>>>>> 63174197
+                indexNameResolver, threadPool, adCircuitBreakerService, adStats);
 
         AnomalyResultRequest request = new AnomalyResultRequest(adID, 100, 200);
         PlainActionFuture<AnomalyResultResponse> listener = new PlainActionFuture<>();
@@ -1108,11 +1042,7 @@
         AnomalyResultTransportAction action = new AnomalyResultTransportAction(
                 new ActionFilters(Collections.emptySet()), transportService, client, settings, stateManager, runner,
                 anomalyDetectionIndices, featureQuery, normalModelManager, hashRing, hackedClusterService,
-<<<<<<< HEAD
-                indexNameResolver, threadPool, adStats);
-=======
-                indexNameResolver, threadPool, adCircuitBreakerService);
->>>>>>> 63174197
+                indexNameResolver, threadPool, adCircuitBreakerService, adStats);
         action.indexAnomalyResult(TestHelpers.randomAnomalyDetectResult());
 
         assertTrue(testAppender.containsMessage(AnomalyResultTransportAction.CANNOT_SAVE_ERR_MSG));
@@ -1122,11 +1052,7 @@
         AnomalyResultTransportAction action = new AnomalyResultTransportAction(
                 new ActionFilters(Collections.emptySet()), transportService, client, settings, stateManager, runner,
                 anomalyDetectionIndices, featureQuery, normalModelManager, hashRing, clusterService,
-<<<<<<< HEAD
-                indexNameResolver, threadPool, adStats);
-=======
-                indexNameResolver, threadPool, adCircuitBreakerService);
->>>>>>> 63174197
+                indexNameResolver, threadPool, adCircuitBreakerService, adStats);
         AnomalyResultTransportAction.RCFActionListener listener = action.new RCFActionListener(null, "123-rcf-0", null, "123");
         listener.onResponse(null);
         assertTrue(testAppender.containsMessage(AnomalyResultTransportAction.NULL_RESPONSE));
