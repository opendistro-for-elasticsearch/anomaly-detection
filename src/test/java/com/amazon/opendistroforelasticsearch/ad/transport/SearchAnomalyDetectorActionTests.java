--- conflicted
+++ resolved
@@ -93,10 +93,7 @@
         };
     }
 
-<<<<<<< HEAD
-=======
     // Ignoring this test as this is flaky.
->>>>>>> b1ec6b8c
     @Ignore
     @Test
     public void testSearchResponse() throws IOException {
